name: KMGeneric Deploy-Test-Cleanup Pipeline
on:
  workflow_run:
    workflows: ["Build Docker and Optional Push"]
    types:
      - completed
    branches:
      - main
      - dev
      - demo
  schedule:
    - cron: '0 9,21 * * *'  # Runs at 9:00 AM and 9:00 PM GMT
  workflow_dispatch:  # Allow manual triggering
env:
  GPT_MIN_CAPACITY: 250
  TEXT_EMBEDDING_MIN_CAPACITY: 90
  BRANCH_NAME: ${{ github.head_ref || github.ref_name }}
jobs:
  deploy:
    runs-on: ubuntu-latest
    outputs:
      RESOURCE_GROUP_NAME: ${{ steps.check_create_rg.outputs.RESOURCE_GROUP_NAME }}
      WEBAPP_URL: ${{ steps.get_output.outputs.WEBAPP_URL }}
      DEPLOYMENT_SUCCESS: ${{ steps.deployment_status.outputs.SUCCESS }}
      API_APP_URL: ${{ steps.get_output.outputs.API_APP_URL }}
    steps:
      - name: Checkout Code
        uses: actions/checkout@v4
      - name: Setup Azure CLI
        run: |
          curl -sL https://aka.ms/InstallAzureCLIDeb | sudo bash
          az --version
      - name: Login to Azure
        run: |
          az login --service-principal -u ${{ secrets.AZURE_CLIENT_ID }} -p ${{ secrets.AZURE_CLIENT_SECRET }} --tenant ${{ secrets.AZURE_TENANT_ID }}
      - name: Run Quota Check
        id: quota-check
        run: |
          export AZURE_CLIENT_ID=${{ secrets.AZURE_CLIENT_ID }}
          export AZURE_TENANT_ID=${{ secrets.AZURE_TENANT_ID }}
          export AZURE_CLIENT_SECRET=${{ secrets.AZURE_CLIENT_SECRET }}
          export AZURE_SUBSCRIPTION_ID="${{ secrets.AZURE_SUBSCRIPTION_ID }}"
          export GPT_MIN_CAPACITY="150"
          export TEXT_EMBEDDING_MIN_CAPACITY="80"
          export AZURE_REGIONS="${{ vars.AZURE_REGIONS_KM }}"
          chmod +x infra/scripts/checkquota_km.sh
          if ! infra/scripts/checkquota_km.sh; then
            # If quota check fails due to insufficient quota, set the flag
            if grep -q "No region with sufficient quota found" infra/scripts/checkquota_km.sh; then
              echo "QUOTA_FAILED=true" >> $GITHUB_ENV
            fi
            exit 1  # Fail the pipeline if any other failure occurs
          fi
      - name: Send Notification on Quota Failure
        if: env.QUOTA_FAILED == 'true'
        run: |
          RUN_URL="https://github.com/${{ github.repository }}/actions/runs/${{ github.run_id }}"
          EMAIL_BODY=$(cat <<EOF
          {
            "body": "<p>Dear Team,</p><p>The KMGeneric quota check has failed, and the pipeline cannot proceed.</p><p><strong>Build URL:</strong> <a href=\"${RUN_URL}\">${RUN_URL}</a></p><p>Please take necessary action.</p><p>Best regards,<br>Your Automation Team</p>",
            "subject": "KMGeneric Deployment - Quota Check Failed"
          }
          EOF
          )
          curl -X POST "${{ secrets.LOGIC_APP_URL }}" \
            -H "Content-Type: application/json" \
            -d "$EMAIL_BODY" || echo "Failed to send notification"
      - name: Fail Pipeline if Quota Check Fails
        if: env.QUOTA_FAILED == 'true'
        run: exit 1
      - name: Install Bicep CLI
        run: az bicep install
      
      - name: Set Deployment Region
        run: |
          echo "Selected Region: $VALID_REGION"
          echo "AZURE_LOCATION=$VALID_REGION" >> $GITHUB_ENV
      - name: Generate Resource Group Name
        id: generate_rg_name
        run: |
          echo "Generating a unique resource group name..."
<<<<<<< HEAD
          ACCL_NAME="kmgeneric"
=======
          ACCL_NAME="ci-KMGeneric"  # Account name as specified
>>>>>>> 53fffaa2
          SHORT_UUID=$(uuidgen | cut -d'-' -f1)
          UNIQUE_RG_NAME="arg-${ACCL_NAME}-${SHORT_UUID}"
          echo "RESOURCE_GROUP_NAME=${UNIQUE_RG_NAME}" >> $GITHUB_ENV
          echo "Generated RESOURCE_GROUP_NAME: ${UNIQUE_RG_NAME}"
      
      - name: Check and Create Resource Group
        id: check_create_rg
        run: |
          set -e  
          echo "Checking if resource group exists..."
          rg_exists=$(az group exists --name ${{ env.RESOURCE_GROUP_NAME }})
          if [ "$rg_exists" = "false" ]; then
            echo "Resource group does not exist. Creating..."
            az group create --name ${{ env.RESOURCE_GROUP_NAME }} --location ${{ env.AZURE_LOCATION }} || { echo "Error creating resource group"; exit 1; }
          else
            echo "Resource group already exists."
          fi
          echo "RESOURCE_GROUP_NAME=${{ env.RESOURCE_GROUP_NAME }}" >> $GITHUB_OUTPUT
      - name: Generate Unique Solution Prefix
        id: generate_solution_prefix
        run: |
          set -e
          COMMON_PART="kmg"
          TIMESTAMP=$(date +%s)  
          UPDATED_TIMESTAMP=$(echo $TIMESTAMP | tail -c 6) 
          UNIQUE_SOLUTION_PREFIX="${COMMON_PART}${UPDATED_TIMESTAMP}"
          echo "SOLUTION_PREFIX=${UNIQUE_SOLUTION_PREFIX}" >> $GITHUB_ENV
          echo "Generated SOLUTION_PREFIX: ${UNIQUE_SOLUTION_PREFIX}" 
      - name: Determine Tag Name Based on Branch
        id: determine_tag
        run: echo "tagname=${{ github.ref_name == 'main' && 'latest' || github.ref_name == 'dev' && 'dev' || github.ref_name == 'demo' && 'demo' || github.ref_name == 'dependabotchanges' && 'dependabotchanges' || github.head_ref || 'default' }}" >> $GITHUB_OUTPUT
      - name: Deploy Bicep Template
        id: deploy
        run: |
          set -e
          az deployment group create \
            --resource-group ${{ env.RESOURCE_GROUP_NAME }} \
            --template-file infra/main.bicep \
<<<<<<< HEAD
            --parameters environmentName=${{env.SOLUTION_PREFIX}} contentUnderstandingLocation="swedencentral" secondaryLocation="${{ env.AZURE_LOCATION }}" imageTag=${{ steps.determine_tag.outputs.tagname }} gptDeploymentCapacity=150
=======
            --parameters environmentName=${{env.SOLUTION_PREFIX}} contentUnderstandingLocation="swedencentral" secondaryLocation="${{ env.AZURE_LOCATION }}" imageTag=${{ steps.determine_tag.outputs.tagname }}
>>>>>>> 53fffaa2
     

      - name: Extract Web App and API App URLs
        id: get_output  # <-- Add this
        run: |
          echo "Fetching Web Apps..."
          
          WEBAPP_NAMES=$(az webapp list --resource-group ${{ env.RESOURCE_GROUP_NAME }} --query "[].name" -o tsv)
          echo "Detected Web Apps: $WEBAPP_NAMES"
          for NAME in $WEBAPP_NAMES; do
            if [[ $NAME == app-* ]]; then
              WEBAPP_URL="https://${NAME}.azurewebsites.net"
              echo "WEBAPP_URL=$WEBAPP_URL" >> $GITHUB_OUTPUT
              echo "WEBAPP_URL=$WEBAPP_URL" 
            elif [[ $NAME == api-* ]]; then
              API_APP_URL="https://${NAME}.azurewebsites.net"
              echo "API_APP_URL=$API_APP_URL" >> $GITHUB_OUTPUT
              echo "API_APP_URL=$API_APP_URL"
            fi
          done
      - name: Extract AI Services and Key Vault Names
        if: always()
        run: |
              echo "Fetching AI Services and Key Vault names before deletion..."
              
              # Get Key Vault name
              KEYVAULT_NAME=$(az resource list --resource-group ${{ env.RESOURCE_GROUP_NAME }} --resource-type "Microsoft.KeyVault/vaults" --query "[].name" -o tsv)
              echo "Detected Key Vault: $KEYVAULT_NAME"
              echo "KEYVAULT_NAME=$KEYVAULT_NAME" >> $GITHUB_ENV
          
              # Get AI Services names and convert them into a space-separated string
              AI_SERVICES=$(az resource list --resource-group ${{ env.RESOURCE_GROUP_NAME }} --resource-type "Microsoft.CognitiveServices/accounts" --query "[].name" -o tsv | tr '\n' ' ')
              
              echo "Detected AI Services: $AI_SERVICES"
              echo "AI_SERVICES=$AI_SERVICES" >> $GITHUB_ENV          
      - name: Set Deployment Status
        id: deployment_status
        if: always()
        run: |
          if [ "${{ job.status }}" == "success" ]; then
            echo "SUCCESS=true" >> $GITHUB_OUTPUT
          else
            echo "SUCCESS=false" >> $GITHUB_OUTPUT
          fi
      - name: Logout from Azure
        if: always()
        run: |
          az logout
          echo "Logged out from Azure."
  # NEW: E2E Test Job that calls the reusable workflow
  e2e-test:
    needs: deploy
    if: needs.deploy.outputs.DEPLOYMENT_SUCCESS == 'true'
    uses: ./.github/workflows/test-automation.yml
    with:
      KMGENERIC_URL: ${{ needs.deploy.outputs.WEBAPP_URL }}
      KMGENERIC_URL_API: ${{ needs.deploy.outputs.API_APP_URL }}
    secrets: inherit
  cleanup-deployment:
    if: always() && needs.deploy.outputs.RESOURCE_GROUP_NAME != ''
    needs: [deploy, e2e-test]
    runs-on: ubuntu-latest
    env:
      RESOURCE_GROUP_NAME: ${{ needs.deploy.outputs.RESOURCE_GROUP_NAME }}
    steps:
      - name: Setup Azure CLI
        run: |
          curl -sL https://aka.ms/InstallAzureCLIDeb | sudo bash
          az --version
      - name: Login to Azure
        run: |
          az login --service-principal -u ${{ secrets.AZURE_CLIENT_ID }} -p ${{ secrets.AZURE_CLIENT_SECRET }} --tenant ${{ secrets.AZURE_TENANT_ID }}
          az account set --subscription "${{ secrets.AZURE_SUBSCRIPTION_ID }}"
      - name: Extract AI Services and Key Vault Names
        if: always()
        run: |
          echo "Fetching AI Services and Key Vault names before deletion..."
          
          # Get Key Vault name
          KEYVAULT_NAME=$(az resource list --resource-group "${{ env.RESOURCE_GROUP_NAME }}" --resource-type "Microsoft.KeyVault/vaults" --query "[].name" -o tsv)
          echo "Detected Key Vault: $KEYVAULT_NAME"
          echo "KEYVAULT_NAME=$KEYVAULT_NAME" >> $GITHUB_ENV
          # Extract AI Services names
          echo "Fetching AI Services..."
          AI_SERVICES=$(az resource list --resource-group '${{ env.RESOURCE_GROUP_NAME }}' --resource-type "Microsoft.CognitiveServices/accounts" --query "[].name" -o tsv)
          # Flatten newline-separated values to space-separated
          AI_SERVICES=$(echo "$AI_SERVICES" | paste -sd ' ' -)
          echo "Detected AI Services: $AI_SERVICES"
          echo "AI_SERVICES=$AI_SERVICES" >> $GITHUB_ENV
      
      - name: Delete Bicep Deployment
        if: always()
        run: |
          set -e  
          echo "Checking if resource group exists..."
          rg_exists=$(az group exists --name ${{ env.RESOURCE_GROUP_NAME }})
          if [ "$rg_exists" = "true" ]; then
            echo "Resource group exists. Cleaning..."
            az group delete \
                --name ${{ env.RESOURCE_GROUP_NAME }} \
                --yes \
                --no-wait
            echo "Resource group deleted... ${{ env.RESOURCE_GROUP_NAME }}"
          else
            echo "Resource group does not exist."
          fi
      - name: Wait for Resource Deletion to Complete
        if: always()
        run: |
          echo "Waiting for all deployed resources (including AI Services) to be deleted..."
      
          # Convert AI_SERVICES space-separated string into an array
          IFS=' ' read -r -a resources_to_check <<< "${{ env.AI_SERVICES }}"
      
          echo "Resources to check for deletion:"
          printf '%s\n' "${resources_to_check[@]}"
      
          # Get the current resource list in YAML
          resource_list=$(az resource list --subscription "${{ secrets.AZURE_SUBSCRIPTION_ID }}" --output yaml)
      
          # Set up retry logic
          max_retries=3
          retry_intervals=(30 60 120)
          retries=0
      
          while true; do
            resource_found=false
            for resource in "${resources_to_check[@]}"; do
              echo "Checking if resource '$resource' still exists..."
              if echo "$resource_list" | grep -q "name: $resource"; then
                echo "Resource '$resource' still exists."
                resource_found=true
              else
                echo "Resource '$resource' has been deleted."
              fi
            done
      
            if [ "$resource_found" = true ]; then
              retries=$((retries + 1))
              if [ "$retries" -ge "$max_retries" ]; then
                echo "Reached max retry attempts. Exiting wait loop."
                break
              else
                echo "Some resources still exist. Waiting for ${retry_intervals[$((retries-1))]} seconds..."
                sleep "${retry_intervals[$((retries-1))]}"
                resource_list=$(az resource list --subscription "${{ secrets.AZURE_SUBSCRIPTION_ID }}" --output yaml)
              fi
            else
              echo "All resources have been deleted."
              break
            fi
          done
      - name: Wait for Soft Deletion of Key Vault and AI Services
        if: always()
        run: |
          echo "Waiting for resources to be soft deleted..."
      
          # Wait for Key Vault to be soft deleted
          if [ -n "${{ env.KEYVAULT_NAME }}" ]; then
            while true; do
              DELETED_VAULT=$(az keyvault show-deleted --name ${{ env.KEYVAULT_NAME }} --query "id" -o tsv 2>/dev/null || echo "")
              if [ -n "$DELETED_VAULT" ]; then
                echo "Key Vault soft deleted!"
                break
              fi
              echo "Key Vault not yet soft deleted. Retrying in 15s..."
              sleep 15
            done
          fi
          # Wait for AI Services to be soft deleted
          for AI_SERVICE in ${{ env.AI_SERVICES }}; do
            while true; do
              DELETED_AI_SERVICE=$(az cognitiveservices account list-deleted --query "[?name=='$AI_SERVICE'].id" -o tsv 2>/dev/null || echo "")
              if [ -n "$DELETED_AI_SERVICE" ]; then
                echo "AI Service $AI_SERVICE is soft deleted!"
                break
              fi
              echo "AI Service $AI_SERVICE not yet soft deleted. Retrying in 15s..."
              sleep 15
            done
          done
        
      - name: Purge Key Vault and AI Services
        if: always()
        run: |
          echo "Purging soft deleted resources..."
          
          # Ensure AI_SERVICES is properly split into individual services
          IFS=' ' read -r -a SERVICES <<< "${{ env.AI_SERVICES }}"
          for AI_SERVICE in "${SERVICES[@]}"; do
            echo "Checking location for AI Service: $AI_SERVICE"
            # Fetch AI Service location
            SERVICE_LOCATION=$(az cognitiveservices account list-deleted --query "[?name=='$AI_SERVICE'].location" -o tsv 2>/dev/null || echo "")
            if [ -n "$SERVICE_LOCATION" ]; then
              echo "Purging AI Service $AI_SERVICE in $SERVICE_LOCATION"
              az cognitiveservices account purge --location "$SERVICE_LOCATION" --resource-group "${{ env.RESOURCE_GROUP_NAME }}" --name "$AI_SERVICE"
            else
              echo "Could not determine location for AI Service: $AI_SERVICE. Skipping purge."
            fi
          done
          # Purge Key Vaults
          echo "Starting purge for Key Vaults..."
          IFS=' ' read -r -a VAULTS <<< "${{ env.KEYVAULT_NAME }}"
          for VAULT in "${VAULTS[@]}"; do
            echo "Checking location for Key Vault: $VAULT"
            # Fetch Key Vault location
            VAULT_LOCATION=$(az keyvault list-deleted --query "[?name=='$VAULT'].properties.location" -o tsv 2>/dev/null || echo "")
            if [ -n "$VAULT_LOCATION" ]; then
              echo "Purging Key Vault $VAULT in $VAULT_LOCATION"
              az keyvault purge --name "$VAULT" --location "$VAULT_LOCATION"
            else
              echo "Could not determine location for Key Vault: $VAULT. Skipping purge."
            fi
          done
      - name: Send Notification on Failure
        if: failure() || needs.deploy.result == 'failure' || needs.e2e-test.result == 'failure'
        run: |
          RUN_URL="https://github.com/${{ github.repository }}/actions/runs/${{ github.run_id }}"
          EMAIL_BODY=$(cat <<EOF
          {
            "body": "<p>Dear Team,</p><p>We would like to inform you that the KMGeneric Deployment Automation process has encountered an issue and has failed to complete successfully.</p><p><strong>Build URL:</strong> <a href=\"${RUN_URL}\">${RUN_URL}</a><br></p><p>Please investigate the matter at your earliest convenience.</p><p>Best regards,<br>Your Automation Team</p>",
            "subject": "KMGeneric Deployment - Pipeline Failed"
          }
          EOF
          )
          curl -X POST "${{ secrets.LOGIC_APP_URL }}" \
            -H "Content-Type: application/json" \
            -d "$EMAIL_BODY" || echo "Failed to send notification"
      - name: Logout from Azure
        if: always()
        run: |
          az logout
          echo "Logged out from Azure."<|MERGE_RESOLUTION|>--- conflicted
+++ resolved
@@ -79,11 +79,9 @@
         id: generate_rg_name
         run: |
           echo "Generating a unique resource group name..."
-<<<<<<< HEAD
+
           ACCL_NAME="kmgeneric"
-=======
-          ACCL_NAME="ci-KMGeneric"  # Account name as specified
->>>>>>> 53fffaa2
+
           SHORT_UUID=$(uuidgen | cut -d'-' -f1)
           UNIQUE_RG_NAME="arg-${ACCL_NAME}-${SHORT_UUID}"
           echo "RESOURCE_GROUP_NAME=${UNIQUE_RG_NAME}" >> $GITHUB_ENV
@@ -122,11 +120,9 @@
           az deployment group create \
             --resource-group ${{ env.RESOURCE_GROUP_NAME }} \
             --template-file infra/main.bicep \
-<<<<<<< HEAD
+
             --parameters environmentName=${{env.SOLUTION_PREFIX}} contentUnderstandingLocation="swedencentral" secondaryLocation="${{ env.AZURE_LOCATION }}" imageTag=${{ steps.determine_tag.outputs.tagname }} gptDeploymentCapacity=150
-=======
-            --parameters environmentName=${{env.SOLUTION_PREFIX}} contentUnderstandingLocation="swedencentral" secondaryLocation="${{ env.AZURE_LOCATION }}" imageTag=${{ steps.determine_tag.outputs.tagname }}
->>>>>>> 53fffaa2
+
      
 
       - name: Extract Web App and API App URLs
