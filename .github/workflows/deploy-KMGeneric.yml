name: Validate Deployment - KM Generic
on:
  push:
    branches:

      - main
      - dev
      - demo
  workflow_dispatch:

  schedule:
    - cron: '0 0,12 * * *'  # Runs at 12:00 AM and 12:00 PM GMT

    
jobs:
  deploy:
    runs-on: ubuntu-latest
    steps:
      - name: Checkout Code
        uses: actions/checkout@v3

      - name: Run Quota Check
        id: quota-check
        run: |
          export AZURE_CLIENT_ID=${{ secrets.AZURE_CLIENT_ID }}
          export AZURE_TENANT_ID=${{ secrets.AZURE_TENANT_ID }}
          export AZURE_CLIENT_SECRET=${{ secrets.AZURE_CLIENT_SECRET }}
          export AZURE_SUBSCRIPTION_ID="${{ secrets.AZURE_SUBSCRIPTION_ID }}"
          export GPT_MIN_CAPACITY="100"
          export TEXT_EMBEDDING_MIN_CAPACITY="80"
          export AZURE_REGIONS="${{ vars.AZURE_REGIONS_KM }}"

          chmod +x infra/scripts/checkquota_km.sh
          if ! infra/scripts/checkquota_km.sh; then
            # If quota check fails due to insufficient quota, set the flag
            if grep -q "No region with sufficient quota found" infra/scripts/checkquota_km.sh; then
              echo "QUOTA_FAILED=true" >> $GITHUB_ENV
            fi
            exit 1  # Fail the pipeline if any other failure occurs
          fi

      - name: Send Notification on Quota Failure
        if: env.QUOTA_FAILED == 'true'
        run: |
          RUN_URL="https://github.com/${{ github.repository }}/actions/runs/${{ github.run_id }}"
          EMAIL_BODY=$(cat <<EOF
          {
            "body": "<p>Dear Team,</p><p>The quota check has failed, and the pipeline cannot proceed.</p><p><strong>Build URL:</strong> ${RUN_URL}</p><p>Please take necessary action.</p><p>Best regards,<br>Your Automation Team</p>"
          }
          EOF
          )

          curl -X POST "${{ secrets.LOGIC_APP_URL }}" \
            -H "Content-Type: application/json" \
            -d "$EMAIL_BODY" || echo "Failed to send notification"

      - name: Fail Pipeline if Quota Check Fails
        if: env.QUOTA_FAILED == 'true'
        run: exit 1

      - name: Set Deployment Region
        run: |
          echo "Selected Region: $VALID_REGION"
          echo "AZURE_LOCATION=$VALID_REGION" >> $GITHUB_ENV 

      - name: Setup Azure CLI
        run: |
          curl -sL https://aka.ms/InstallAzureCLIDeb | sudo bash
          az --version  # Verify installation

      - name: Login to Azure
        run: |
          az login --service-principal -u ${{ secrets.AZURE_CLIENT_ID }} -p ${{ secrets.AZURE_CLIENT_SECRET }} --tenant ${{ secrets.AZURE_TENANT_ID }}
      
      - name: Install Bicep CLI
        run: az bicep install
    
      - name: Generate Resource Group Name
        id: generate_rg_name
        run: |
          echo "Generating a unique resource group name..."
          TIMESTAMP=$(date +%Y%m%d%H%M%S)
          COMMON_PART="ci-KMGeneric"
          UNIQUE_RG_NAME="${COMMON_PART}${TIMESTAMP}"
          echo "RESOURCE_GROUP_NAME=${UNIQUE_RG_NAME}" >> $GITHUB_ENV
          echo "Generated Resource_GROUP_PREFIX: ${UNIQUE_RG_NAME}"

      - name: Create Resource Group
        run: |
          az group create --name ${{ env.RESOURCE_GROUP_NAME }} --location ${{ env.AZURE_LOCATION }}

      - name: Generate Unique Solution Prefix
        id: generate_solution_prefix
        run: |
          set -e
          COMMON_PART="km"
          TIMESTAMP=$(date +%s)  
          UPDATED_TIMESTAMP=$(echo $TIMESTAMP | tail -c 5) 
          UNIQUE_SOLUTION_PREFIX="${COMMON_PART}${UPDATED_TIMESTAMP}"
          echo "SOLUTION_PREFIX=${UNIQUE_SOLUTION_PREFIX}" >> $GITHUB_ENV
          echo "Generated SOLUTION_PREFIX: ${UNIQUE_SOLUTION_PREFIX}" 


      - name: Determine Tag Name Based on Branch
        id: determine_tag
        run: echo "tagname=${{ github.ref_name == 'main' && 'latest' || github.ref_name == 'dev' && 'dev' || github.ref_name == 'demo' && 'demo' || github.ref_name == 'dependabotchanges' && 'dependabotchanges' || github.head_ref || 'default' }}" >> $GITHUB_OUTPUT

      - name: Deploy Bicep Template
        id: deploy
        run: |
          set -e
          az deployment group create \
            --resource-group ${{ env.RESOURCE_GROUP_NAME }} \
            --template-file infra/main.bicep \
<<<<<<< HEAD
            --parameters environmentName=${{env.SOLUTION_PREFIX}} contentUnderstandingLocation="westus" secondaryLocation="eastus2" imageTag=${{ steps.determine_tag.outputs.tagname }}
=======
            --parameters environmentName=${{env.SOLUTION_PREFIX}} contentUnderstandingLocation="West US" secondaryLocation="${{ env.AZURE_LOCATION }}" imageTag=${{ steps.determine_tag.outputs.tagname }}
>>>>>>> 2de51cda
     
            
      - name: Extract AI Services and Key Vault Names
        if: always()
        run: |
              echo "Fetching AI Services and Key Vault names before deletion..."
              
              # # Get Key Vault name
              # KEYVAULT_NAME=$(az resource list --resource-group ${{ env.RESOURCE_GROUP_NAME }} --resource-type "Microsoft.KeyVault/vaults" --query "[].name" -o tsv)
              # echo "Detected Key Vault: $KEYVAULT_NAME"
              # echo "KEYVAULT_NAME=$KEYVAULT_NAME" >> $GITHUB_ENV
          
              # Get AI Services names and convert them into a space-separated string
              AI_SERVICES=$(az resource list --resource-group ${{ env.RESOURCE_GROUP_NAME }} --resource-type "Microsoft.CognitiveServices/accounts" --query "[].name" -o tsv | tr '\n' ' ')
              
              echo "Detected AI Services: $AI_SERVICES"
              echo "AI_SERVICES=$AI_SERVICES" >> $GITHUB_ENV
          
 
      

      - name: Send Notification on Failure
        if: failure()
        run: |
          RUN_URL="https://github.com/${{ github.repository }}/actions/runs/${{ github.run_id }}"
      
          # Construct the email body
          EMAIL_BODY=$(cat <<EOF
          {
            "body": "<p>Dear Team,</p><p>We would like to inform you that the CKMv2 Automation process has encountered an issue and has failed to complete successfully.</p><p><strong>Build URL:</strong> ${RUN_URL}<br> ${OUTPUT}</p><p>Please investigate the matter at your earliest convenience.</p><p>Best regards,<br>Your Automation Team</p>"
          }
          EOF
          )
      
          # Send the notification
          curl -X POST "${{ secrets.LOGIC_APP_URL }}" \
            -H "Content-Type: application/json" \
            -d "$EMAIL_BODY" || echo "Failed to send notification"


      - name: Delete Bicep Deployment
        if: always()
        run: |
              set -e  
              echo "Checking if resource group exists..."
              rg_exists=$(az group exists --name ${{ env.RESOURCE_GROUP_NAME }})
              if [ "$rg_exists" = "true" ]; then
                echo "Resource group exist. Cleaning..."
                az group delete \
                    --name ${{ env.RESOURCE_GROUP_NAME }} \
                    --yes \
                    --no-wait
                echo "Resource group deleted...  ${{ env.RESOURCE_GROUP_NAME }}"
              else
                echo "Resource group does not exists."
              fi

      - name: Wait for Soft Deletion of Key Vault and AI Services
        if: always()
        run: |
                echo "Waiting for resources to be soft deleted..."
            
                # Wait for Key Vault to be soft deleted
                if [ -n "${{ env.KEYVAULT_NAME }}" ]; then
                  while true; do
                    DELETED_VAULT=$(az keyvault show-deleted --name ${{ env.KEYVAULT_NAME }} --query "id" -o tsv 2>/dev/null || echo "")
                    if [ -n "$DELETED_VAULT" ]; then
                      echo "Key Vault soft deleted!"
                      break
                    fi
                    echo "Key Vault not yet soft deleted. Retrying in 15s..."
                    sleep 15
                  done
                fi

            
                # Wait for AI Services to be soft deleted
                for AI_SERVICE in ${{ env.AI_SERVICES }}; do
                  while true; do
                    DELETED_AI_SERVICE=$(az cognitiveservices account list-deleted --query "[?name=='$AI_SERVICE'].id" -o tsv 2>/dev/null || echo "")
                    if [ -n "$DELETED_AI_SERVICE" ]; then
                      echo "AI Service $AI_SERVICE is soft deleted!"
                      break
                    fi
                    echo "AI Service $AI_SERVICE not yet soft deleted. Retrying in 15s..."
                    sleep 15
                  done
                done
            
      
      - name: Purge Key Vault and AI Services
        if: always()
        run: |
                  echo "Purging soft deleted resources..."
                  
                  # Ensure AI_SERVICES is properly split into individual services
                  IFS=' ' read -r -a SERVICES <<< "${{ env.AI_SERVICES }}"
        
                  for AI_SERVICE in "${SERVICES[@]}"; do
                    echo "Checking location for AI Service: $AI_SERVICE"
        
                    # Fetch AI Service location
                    SERVICE_LOCATION=$(az cognitiveservices account list-deleted --query "[?name=='$AI_SERVICE'].location" -o tsv 2>/dev/null || echo "")
        
                    if [ -n "$SERVICE_LOCATION" ]; then
                      echo "Purging AI Service $AI_SERVICE in $SERVICE_LOCATION"
                      az cognitiveservices account purge --location "$SERVICE_LOCATION" --resource-group "${{ env.RESOURCE_GROUP_NAME }}" --name "$AI_SERVICE"
                    else
                      echo "Could not determine location for AI Service: $AI_SERVICE. Skipping purge."
                    fi
                  done
        shell: bash
        <|MERGE_RESOLUTION|>--- conflicted
+++ resolved
@@ -112,11 +112,7 @@
           az deployment group create \
             --resource-group ${{ env.RESOURCE_GROUP_NAME }} \
             --template-file infra/main.bicep \
-<<<<<<< HEAD
-            --parameters environmentName=${{env.SOLUTION_PREFIX}} contentUnderstandingLocation="westus" secondaryLocation="eastus2" imageTag=${{ steps.determine_tag.outputs.tagname }}
-=======
-            --parameters environmentName=${{env.SOLUTION_PREFIX}} contentUnderstandingLocation="West US" secondaryLocation="${{ env.AZURE_LOCATION }}" imageTag=${{ steps.determine_tag.outputs.tagname }}
->>>>>>> 2de51cda
+            --parameters environmentName=${{env.SOLUTION_PREFIX}} contentUnderstandingLocation="westus" secondaryLocation="${{ env.AZURE_LOCATION }}" imageTag=${{ steps.determine_tag.outputs.tagname }}
      
             
       - name: Extract AI Services and Key Vault Names
