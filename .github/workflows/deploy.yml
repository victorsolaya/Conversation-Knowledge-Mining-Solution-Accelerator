name: CI-Validate Deployment-CKM-V2
on:
  push:
    branches:
<<<<<<< HEAD
      - main
      - dev
      - demo
=======
      - ckm-v2
>>>>>>> f952fd7a
  schedule:
    - cron: '0 6,18 * * *'  # Runs at 6:00 AM and 6:00 PM GMT
    
jobs:
  deploy:
    runs-on: ubuntu-latest
    steps:
      - name: Checkout Code
        uses: actions/checkout@v3

      - name: Setup Azure CLI
        run: |
          curl -sL https://aka.ms/InstallAzureCLIDeb | sudo bash
          az --version  # Verify installation

      - name: Login to Azure
        run: |
          az login --service-principal -u ${{ secrets.AZURE_CLIENT_ID }} -p ${{ secrets.AZURE_CLIENT_SECRET }} --tenant ${{ secrets.AZURE_TENANT_ID }}
      
      - name: Install Bicep CLI
        run: az bicep install
    
      - name: Generate Resource Group Name
        id: generate_rg_name
        run: |
          echo "Generating a unique resource group name..."
          TIMESTAMP=$(date +%Y%m%d%H%M%S)
          COMMON_PART="ci-KMGeneric"
          UNIQUE_RG_NAME="${COMMON_PART}${TIMESTAMP}"
          echo "RESOURCE_GROUP_NAME=${UNIQUE_RG_NAME}" >> $GITHUB_ENV
          echo "Generated Resource_GROUP_PREFIX: ${UNIQUE_RG_NAME}"

      - name: Create Resource Group
        run: |
          az group create --name ${{ env.RESOURCE_GROUP_NAME }} --location westeurope

      - name: Generate Unique Solution Prefix
        id: generate_solution_prefix
        run: |
          set -e
          COMMON_PART="km"
          TIMESTAMP=$(date +%s)  
          UPDATED_TIMESTAMP=$(echo $TIMESTAMP | tail -c 3) 
          UNIQUE_SOLUTION_PREFIX="${COMMON_PART}${UPDATED_TIMESTAMP}"
          echo "SOLUTION_PREFIX=${UNIQUE_SOLUTION_PREFIX}" >> $GITHUB_ENV
          echo "Generated SOLUTION_PREFIX: ${UNIQUE_SOLUTION_PREFIX}" 


      - name: Determine Tag Name Based on Branch
        id: determine_tag
        run: echo "tagname=${{ github.ref_name == 'main' && 'latest' || github.ref_name == 'dev' && 'dev' || github.ref_name == 'demo' && 'demo' || github.head_ref || 'default' }}" >> $GITHUB_OUTPUT

      - name: Deploy Bicep Template
        id: deploy
        run: |
          set -e
          az deployment group create \
            --resource-group ${{ env.RESOURCE_GROUP_NAME }} \
            --template-file Deployment/bicep/main.bicep \
            --parameters solutionPrefix=${{ env.SOLUTION_PREFIX }} otherLocation=centralus imageTag=${{ steps.determine_tag.outputs.tagname }}

      - name: Delete Bicep Deployment
        if: success()
        run: |
          set -e  
          echo "Checking if resource group exists..."
          rg_exists=$(az group exists --name ${{ env.RESOURCE_GROUP_NAME }})
          if [ "$rg_exists" = "true" ]; then
            echo "Resource group exist. Cleaning..."
            az group delete \
                --name ${{ env.RESOURCE_GROUP_NAME }} \
                --yes \
                --no-wait
            echo "Resource group deleted...  ${{ env.RESOURCE_GROUP_NAME }}"
          else
            echo "Resource group does not exists."
          fi

      - name: Send Notification on Failure
        if: failure()
        run: |
          RUN_URL="https://github.com/${{ github.repository }}/actions/runs/${{ github.run_id }}"
      
          # Construct the email body
          EMAIL_BODY=$(cat <<EOF
          {
            "body": "<p>Dear Team,</p><p>We would like to inform you that the CKMv2 Automation process has encountered an issue and has failed to complete successfully.</p><p><strong>Build URL:</strong> ${RUN_URL}<br> ${OUTPUT}</p><p>Please investigate the matter at your earliest convenience.</p><p>Best regards,<br>Your Automation Team</p>"
          }
          EOF
          )
      
          # Send the notification
          curl -X POST "${{ secrets.LOGIC_APP_URL }}" \
            -H "Content-Type: application/json" \
            -d "$EMAIL_BODY" || echo "Failed to send notification"<|MERGE_RESOLUTION|>--- conflicted
+++ resolved
@@ -2,13 +2,11 @@
 on:
   push:
     branches:
-<<<<<<< HEAD
+
       - main
       - dev
       - demo
-=======
-      - ckm-v2
->>>>>>> f952fd7a
+
   schedule:
     - cron: '0 6,18 * * *'  # Runs at 6:00 AM and 6:00 PM GMT
     
