# Conversation Knowledge Mining

MENU: [**OVERVIEW**](#use-case-overview) \| [**GETTING STARTED**](#getting-started) \| [**EXTENSIBILITY**](https://github.com/rturknett/Customer-Service-Conversational-Insights-with-Azure-OpenAI-Services/blob/readMe-updates/Extensibility.md) \| [**DEPLOY ACCELERATOR**](#accelerator-deployment) \|
[**HOW TO USE**](#how-to-use-the-tool) \| [**TROUBLESHOOTING**](https://github.com/rturknett/Customer-Service-Conversational-Insights-with-Azure-OpenAI-Services/blob/readMe-updates/Troubleshooting.md)

## Use Case Overview

This is a solution accelerator built on top of Azure Cognitive Search
Service and Azure OpenAI Service that leverages LLM to synthesize
<<<<<<< HEAD
post-contact center transcripts for intelligent call center scenarios. It
=======
post-contact center transcripts for intelligent contact center scenarios. It
>>>>>>> 957538c6
shows how raw transcripts are converted into simplified customer call
summaries to extract valuable insights around product and service
performance.

This accelerator allows customers to quickly deploy an integrated
platform and immediately start extracting insights from customer or
employees\' conversations.

**Key Features:**

Azure Cognitive Search Service and Azure OpenAI Service drive huge cost
saving in contact center operations while improving contact center efficiency
& customer satisfaction. Post-call insights inform actions, leading to
better customer experiences, increased satisfaction, and improved
staffing allocation for maximum efficiency.

<<<<<<< HEAD
- Conversation Summarization and Key Phrase Extraction: Summarize long conversations into a short paragraph and pull out key phrases that are relevant to the conversation.
- Batch speech-to-text using Azure Speech: Transcribe large amounts of audio files asynchronously including speaker diarization and is typically used in post-call analytics scenarios. Diarizations the process of recognizing and separating speakers in mono channel audio data.
- Sensitive information extraction and redaction: Identify, categorize, and redact sensitive information in conversation transcription.
- Sentiment analysis and opinion mining: Analyze transcriptions and associate positive, neutral, or negative sentiment at the utterance and conversation-level.

**Below is an image still from the accelerator.**\
=======
- **Conversation Summarization and Key Phrase Extraction:** Summarize long conversations into a short paragraph and pull out key phrases that are relevant to the conversation.
- **Batch speech-to-text using Azure Speech:** Transcribe large amounts of audio files asynchronously including speaker diarizationand is typically used in post-call analytics scenarios. Diarizationis the process of recognizing and separating speakers in mono channel audio data.
- **Sensitive information extraction and redaction:** Identify, categorize, and redact sensitive information in conversation transcription.
- **Sentiment analysis and opinion mining:** Analyze transcriptions and associate positive, neutral, or negative sentiment at the utterance and conversation-level.

**Below are image stills from the accelerator:**\
>>>>>>> 957538c6
\
![image](/images/readMe/image2.png)

You can view a live demo of the accelerator **[here](https://conversational-knowledge-mining.azurewebsites.net/).**

## Getting Started

### Prerequisites

These requirements must be met before the accelerator is installed.

-   Azure OpenAI resource with a deployed model that has the following
    settings:

    -   Model: gpt-35-turbo

    -   Model Version: 0613

    -   Tokens per Minute: 22K

### Products used/licenses required

-   Azure Cognitive Search

-   Azure OpenAI

-   Azure storage account

-   The user deploying the template must have permission to create
    resources and resource groups.

## Accelerator Deployment
To deploy the accelerator select the following button:
<br>
<br>
[![Deploy to Azure](https://aka.ms/deploytoazurebutton)](https://portal.azure.com/#create/Microsoft.Template/uri/https%3A%2F%2Fraw.githubusercontent.com%2Frturknett%2FCustomer-Service-Conversational-Insights-with-Azure-OpenAI-Services%2FreadMe-updates%2Finfrastructure%2FARM%2Fdeployment-template.json)

The Azure portal displays a pane that allows you to easily provide parameter values. The parameters are pre-filled with the default values from the template.

Once the deployment is completed, start processing your audio files by adding them to the "audio-input" container in the "storage account" in your "Resource Group". 
To navigate the Web UI, check the "App Service" resource in your "Resource Group".


The template builds on top of the [Ingestion Client for Speech service](https://docs.microsoft.com/en-us/azure/cognitive-services/speech-service/ingestion-client).
Please check here for detailed parameters explanations: [Getting started with the Ingestion Client](https://github.com/Azure-Samples/cognitive-services-speech-sdk/blob/master/samples/ingestion/ingestion-client/Setup/guide.md)

Learn more on how to configure your [Azure OpenAI prompt here](#integrate-your-openai-prompt)

### Accelerator Architecture
![image](/images/readMe/image4.png)

### **Instructions on how to Install/deploy** **[Conversation Knowledge Mining](https://github.com/rturknett/Customer-Service-Conversational-Insights-with-Azure-OpenAI-Services)**

1.  Click the \'Deploy to Azure\' button.

2.  Create a new resource group with any name.

3.  Most fields will have a default name set already. You will need to
    update the following settings:

    -   OPENAI_API_BASE - the endpoint to your openai resource

    -   OPENAI_API_KEY - the key to your openai resource

    -   OPENAI_DEPLOYMENT_NAME - this should be set to gpt-35-turbo

    -   OPENAI_MODEL_TYPE - this should be set to chat

![image](/images/readMe/image3.png)

4.  Click \'review and create\' to start the deployment. The deployment
    can take up to 15 minutes to complete.

5.   When deployment is complete, launch the application by navigating to
    your Azure resource group, choosing the app service resource, and
    clicking on the default domain. You should bookmark this url to have
    quick access to your deployed application.



### Azure Cognitive Search - Enabling Semantic Search (Optional)

<details><summary>Click to see detailed steps for Enabling Semantic Search </summary>
&nbsp;<br/>

After deploying the solution, you can optionally enable the semantic
search capability on your Azure Cognitive Search Index. In Azure
Cognitive Search, semantic search measurably improves search relevance
by using language understanding to rerank search results and can enable
more relevant and meaningful results while searching the mined insights
in this solution.\
\
Note: This capability is in Public Preview and is not available in all
regions. Additional charges may be applicable if you enable this
capability. For more information on capabilities, availability, and
pricing, please [visit
here](https://aka.ms/SemanticAvailabilityandpricing).

Use the following steps to enable and configure semantic search:

-   Enable semantic search by [following these
    steps](https://learn.microsoft.com/en-us/azure/search/semantic-how-to-enable-disable?tabs=enable-portal)
    on your Azure Cognitive Search resource in Azure

-   On the same Azure Cognitive Search resource, click "Indexes" in the
    left menu and select the "conversational-index" from the list of
    indexes that was created when you deployed.\
    \
    ![image](/images/readMe/image5.png)

-   Select the tab labeled "Semantic configurations" and then click "Add
    semantic configuration"\
    \
    ![image](/images/readMe/image6.png)

-   Fill out the configuration blade to match your requirements or us
    this example setup:

    -   **Name:** sc

    -   **Title field:** summary

    -   **Content fields:** text, merged_content, summary

    -   **Keyword fields:** keyphrases![image](/images/readMe/image7.png)

-   Click save on the panel and then save at the top of the page to
    create the new semantic configuration will be applied to your index.

-   Navigate to the App Service resource in your resource group -- this
    ends in "-ui".\
    \
    ![image](/images/readMe/image8.png)

-   Click "Configuration" from the Settings menu on the left and then
    click on "New application setting. Add the following two settings:

    -   **Name:** QueryLanguage\
        **Value:** en-US

    -   **Name:** SemanticConfiguration\
        **Value:** sc\
        \
        Note - if you chose a different name for your semantic
        configuration created earlier, you can set that here.

-   Click Save at the top of the page.

-   Navigate to Overview in the left menu and then click "Stop" and then
    "Start" for these configuration changes to take effect.\
    \
    ![image](/images/readMe/image9.png)

-   You should now be able to toggle the Semantic Search radio button on
    and off and see a different order of relevant results on the list of
    call summaries on the from the web UI. You can make additional
    changes to your semantic configuration to change how the relevancy
    of your results are displayed here.\
    \
    ![image](/images/readMe/image10.png)

> If you plan to not utilize sementic search on the web UI, you can
> remove the radio button from the search by updating the application
> setting "SemanticConfiguration" on the App Service \> Settings \>
> Configuration page to an empty string:
>
> ![image](/images/readMe/image11.png)
</details>

### Integrate your OpenAI Prompt
You can add your Azure OpenAI prompt to extract specific entities in the template parameter OPENAI_PROMPT.
<br>
The defined keys have to be added in the OPENAI_PROMPT_KEYS parameter as well, to enable the data Push to the Azure Cognitive Search index.
<br>
Please be sure to set up both parameters accordingly to your entities name.

| Environment variable | Default value | Note |
|--|--|--|
|OPENAI_PROMPT | Execute these tasks:<br>&#8226; Summarize the conversation, key: summary<br>&#8226; Is the customer satisfied with the interaction with the agent, key: satisfied<br> Answer in JSON machine-readable format, using the keys from above.<br> Format the ouput as JSON object called 'results'. Pretty print the JSON and make sure that is properly closed at the end.<br>| The prompt to be used with OpenAI, please define the keys in the setting below as well |
|OPENAI_PROMPT_KEYS | summary:Edm.String:False,satisfied:Edm.String:True|The prompt keys to use for the OpenAI API. Format: key,SearchType,Facetable e.g. key1:Edm.String:False,key2:Edm.String:True,key3:Edm.String:True | 

### Modify the prompt after deployment

You can modify the Azure OpenAI prompt after the deployment by modifying the Azure Function application settings ("OPENAI_PROMPT", "OPENAI_PROMPT_KEYS") and creating the required field in the Azure Cognitive Search index.

## How to use the tool

Launch the application by navigating to your Azure resource group,
choosing the app service resource, and clicking on the default domain.
On the first launch, your application will not show any summaries. You
will need to upload your data files in the correct format (instructions available below the following image) to see summarized results of conversations.

![image](/images/readMe/image12.png)

-   To upload files, click the \'Upload file\' button. Here you can
    upload .wav files of conversations, or conversations that have been
    formatted to the specified JSON format. After uploading, allow 10
    minutes for the files to fully process and appear on the Call
    summaries page.

    -   Files can also be uploaded directly to the blob storage. Audio
        files should be uploaded to the audio-input folder, JSON files
        should be uploaded to the conversationkm-full folder.

    -   If 10 minutes have passed and you still do not see results,
        empty your cache and do a hard refresh on your browser.

-   To filter the conversations, use the filters on the left side of the
    screen. Alternatively, you can filter the conversations by clicking
    a keyphrase on a summary card.

-   To search for a specific topic, type what you want to find into the
    search bar, for example, if you want to find conversations where the
    customer is staying at the Ritz, you can type \"ritz\" or \"ritz
    hotel\" and the relevant conversations will surface.

-   To view a full conversation, click anywhere on the summary card.
    This will bring up the timeline of the conversation. You will also
    be able to view the full transcription and the meta data for the
    conversation. In this view you can search through this specific
    conversation using the search bar and by clicking on the keyphrases.

-   To view the relationships between topics, click the \'View entity
    map\' button. Here you will choose a Facet and number of nodes and
    be able to view the relationships between the phrases.

### How to make updates to the UI

Using the options on the customize page, you can upload your own logo
and set the background and text colors for the navigation bar. For
information on how to make other customizations, refer to the UI
documentation.

-   From the home page, click on the customize button.

![image](/images/readMe/image13.png)

![image](/images/readMe/image14.png)

-   Select the rectangle next to background color to use the color
    picker to select a new background color for the header.

-   Select the rectangle next to text color to use the color picker to
    select a new footer text color.

![image](/images/readMe/image15.png)

-   Select the choose file button to upload a new image.

![image](/images/readMe/image16.png)

Click save to apply the updates.

**More Documentation**

-   [Solution
    Architecture](https://github.com/rturknett/Customer-Service-Conversational-Insights-with-Azure-OpenAI-Services/blob/readMe-updates/SolutionArchitecture.md)

-   [Resource Group Walkthrough](https://github.com/rturknett/Customer-Service-Conversational-Insights-with-Azure-OpenAI-Services/blob/readMe-updates/SolutionArchitecture.md#resource-group-walkthrough)

-   [Updating the UI](https://github.com/rturknett/Customer-Service-Conversational-Insights-with-Azure-OpenAI-Services/tree/readMe-updates/GBB.ConversationalKM.WebUI)

-   [Future Extensibility](https://github.com/rturknett/Customer-Service-Conversational-Insights-with-Azure-OpenAI-Services/blob/readMe-updates/Extensibility.md)

-   [Troubleshooting](https://github.com/rturknett/Customer-Service-Conversational-Insights-with-Azure-OpenAI-Services/blob/readMe-updates/Troubleshooting.md)<|MERGE_RESOLUTION|>--- conflicted
+++ resolved
@@ -7,11 +7,7 @@
 
 This is a solution accelerator built on top of Azure Cognitive Search
 Service and Azure OpenAI Service that leverages LLM to synthesize
-<<<<<<< HEAD
-post-contact center transcripts for intelligent call center scenarios. It
-=======
 post-contact center transcripts for intelligent contact center scenarios. It
->>>>>>> 957538c6
 shows how raw transcripts are converted into simplified customer call
 summaries to extract valuable insights around product and service
 performance.
@@ -28,21 +24,12 @@
 better customer experiences, increased satisfaction, and improved
 staffing allocation for maximum efficiency.
 
-<<<<<<< HEAD
-- Conversation Summarization and Key Phrase Extraction: Summarize long conversations into a short paragraph and pull out key phrases that are relevant to the conversation.
-- Batch speech-to-text using Azure Speech: Transcribe large amounts of audio files asynchronously including speaker diarization and is typically used in post-call analytics scenarios. Diarizations the process of recognizing and separating speakers in mono channel audio data.
-- Sensitive information extraction and redaction: Identify, categorize, and redact sensitive information in conversation transcription.
-- Sentiment analysis and opinion mining: Analyze transcriptions and associate positive, neutral, or negative sentiment at the utterance and conversation-level.
-
-**Below is an image still from the accelerator.**\
-=======
 - **Conversation Summarization and Key Phrase Extraction:** Summarize long conversations into a short paragraph and pull out key phrases that are relevant to the conversation.
-- **Batch speech-to-text using Azure Speech:** Transcribe large amounts of audio files asynchronously including speaker diarizationand is typically used in post-call analytics scenarios. Diarizationis the process of recognizing and separating speakers in mono channel audio data.
+- **Batch speech-to-text using Azure Speech:** Transcribe large amounts of audio files asynchronously including speaker diarization and is typically used in post-call analytics scenarios. Diarizations the process of recognizing and separating speakers in mono channel audio data.
 - **Sensitive information extraction and redaction:** Identify, categorize, and redact sensitive information in conversation transcription.
 - **Sentiment analysis and opinion mining:** Analyze transcriptions and associate positive, neutral, or negative sentiment at the utterance and conversation-level.
 
-**Below are image stills from the accelerator:**\
->>>>>>> 957538c6
+**Below is an image still from the accelerator.**\
 \
 ![image](/images/readMe/image2.png)
 
