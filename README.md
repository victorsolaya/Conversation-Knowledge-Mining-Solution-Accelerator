--- conflicted
+++ resolved
@@ -59,17 +59,8 @@
 Quick deploy
 </h2>
 
-<<<<<<< HEAD
-    * [Azure Developer CLI (azd)](https://aka.ms/install-azd)
-    * [Python 3.9+](https://www.python.org/downloads/)
-    * [Docker Desktop](https://www.docker.com/products/docker-desktop/)
-    * [Git](https://git-scm.com/downloads)
-    * [Powershell](https://learn.microsoft.com/en-us/powershell/scripting/install/installing-powershell-on-windows?view=powershell-7.5)<br/>Required for Windows users only. Follow the steps [here](./docs/PowershellSetup.md) to add it to the Windows PATH.
-    * [ODBC Driver 17 for SQL Server](https://learn.microsoft.com/sql/connect/odbc/download-odbc-driver-for-sql-server)
-=======
 ### How to install or deploy
 Follow the quick deploy steps on the deployment guide to deploy this solution to your own Azure subscription.
->>>>>>> dae663ca
 
 [Click here to launch the deployment guide](./docs/DeploymentGuide.md)
 <br/><br/>
@@ -127,17 +118,9 @@
 Business scenario
 </h2>
 
-<<<<<<< HEAD
-3. Provide an `azd` environment name (like "ckmapp")
-4. Select a subscription from your Azure account, and select a location which has quota for all the resources. 
-    * This deployment will take *7-10 minutes* to provision the resources in your account and set up the solution with sample data. 
-    * If you get an error or timeout with deployment, changing the location can help, as there may be availability constraints for the resources.
-5. Once the deployment has completed successfully, open the [Azure Portal](https://portal.azure.com/), go to the deployed resource group, find the App Service and get the app URL from `Default domain`.
-=======
 
 |![image](./docs/images/readme/ui.png)|
 |---|
->>>>>>> dae663ca
 
 <br/>
 
