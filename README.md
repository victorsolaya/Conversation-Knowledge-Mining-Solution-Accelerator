--- conflicted
+++ resolved
@@ -204,26 +204,13 @@
 Additional Steps
 </h2>
 
-<<<<<<< HEAD
 1. **Add App Authentication**
-=======
-1. **Add Azure Function Users to Database** 
-
-    Follow the steps in [Add Database Users](./docs/AddDatabaseUsers.md)
-
-2. **Add App Authentication**
->>>>>>> 25cfbd99
    
     Follow steps in [App Authentication](./docs/AppAuthentication.md) to configure authenitcation in app service.
 
     Note: Authentication changes can take up to 10 minutes 
 
-<<<<<<< HEAD
 2. **Deleting Resources After a Failed Deployment**
-=======
-3. **Deleting Resources After a Failed Deployment**
->>>>>>> 25cfbd99
-
      Follow steps in [Delete Resource Group](./docs/DeleteResourceGroup.md) If your deployment fails and you need to clean up the resources.
 
 ## Sample Questions
