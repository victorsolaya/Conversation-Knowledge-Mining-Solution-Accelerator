--- conflicted
+++ resolved
@@ -7,15 +7,9 @@
     "@azure/msal-browser": "^4.8.0",
     "@azure/msal-react": "^3.0.7",
     "@fluentui/react": "^8.121.3",
-<<<<<<< HEAD
-    "@fluentui/react-components": "^9.56.3",
     "@testing-library/jest-dom": "^6.6.3",
     "@fluentui/react-icons": "^2.0.292",
-=======
     "@fluentui/react-components": "^9.61.6",
-    "@fluentui/react-icons": "^2.0.266",
-    "@testing-library/jest-dom": "^5.17.0",
->>>>>>> bb77a8ce
     "@testing-library/react": "^16.2.0",
     "@testing-library/user-event": "^13.5.0",
     "@types/d3": "^7.4.3",
