--- conflicted
+++ resolved
@@ -9,13 +9,8 @@
     "@fluentui/react": "^8.121.3",
     "@fluentui/react-components": "^9.56.3",
     "@fluentui/react-icons": "^2.0.266",
-<<<<<<< HEAD
     "@testing-library/jest-dom": "^6.6.3",
     "@testing-library/react": "^13.4.0",
-=======
-    "@testing-library/jest-dom": "^5.17.0",
-    "@testing-library/react": "^16.2.0",
->>>>>>> 32a98879
     "@testing-library/user-event": "^13.5.0",
     "@types/d3": "^7.4.3",
     "@types/jest": "^29.5.14",
