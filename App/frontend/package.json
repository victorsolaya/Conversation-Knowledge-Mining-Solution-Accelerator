{
  "name": "km-chart-visualization",
  "version": "0.1.0",
  "private": true,
  "proxy": "http://localhost:5000",
  "dependencies": {
    "@azure/msal-browser": "^3.27.0",
<<<<<<< HEAD
    "@azure/msal-react": "^2.2.0",
    "@fluentui/react": "^8.122.14",
=======
    "@azure/msal-react": "^3.0.7",
    "@fluentui/react": "^8.121.3",
>>>>>>> f067a663
    "@fluentui/react-components": "^9.56.3",
    "@fluentui/react-icons": "^2.0.292",
    "@testing-library/jest-dom": "^5.17.0",
    "@testing-library/react": "^16.2.0",
    "@testing-library/user-event": "^13.5.0",
    "@types/d3": "^7.4.3",
    "@types/jest": "^29.5.14",
    "@types/node": "^16.18.113",
    "@types/react": "^18.3.11",
    "@types/react-dom": "^18.3.0",
    "axios": "^1.8.4",
    "chart.js": "^4.4.4",
    "d3": "^7.9.0",
    "d3-cloud": "^1.2.7",
    "react": "^18.3.1",
    "react-chartjs-2": "^5.3.0",
    "react-d3-cloud": "^1.0.6",
    "react-dom": "^18.3.1",
    "react-markdown": "^10.1.0",
    "react-scripts": "5.0.1",
    "remark-gfm": "^4.0.1",
    "remark-supersub": "^1.0.0",
    "typescript": "^4.9.5",
    "web-vitals": "^4.2.4"
  },
  "scripts": {
    "start": "react-scripts start",
    "build": "react-scripts build",
    "test": "react-scripts test",
    "eject": "react-scripts eject"
  },
  "eslintConfig": {
    "extends": [
      "react-app",
      "react-app/jest"
    ]
  },
  "browserslist": {
    "production": [
      ">0.2%",
      "not dead",
      "not op_mini all"
    ],
    "development": [
      "last 1 chrome version",
      "last 1 firefox version",
      "last 1 safari version"
    ]
  },
  "devDependencies": {
    "@types/chart.js": "^2.9.41"
  }
}<|MERGE_RESOLUTION|>--- conflicted
+++ resolved
@@ -5,13 +5,8 @@
   "proxy": "http://localhost:5000",
   "dependencies": {
     "@azure/msal-browser": "^3.27.0",
-<<<<<<< HEAD
-    "@azure/msal-react": "^2.2.0",
     "@fluentui/react": "^8.122.14",
-=======
     "@azure/msal-react": "^3.0.7",
-    "@fluentui/react": "^8.121.3",
->>>>>>> f067a663
     "@fluentui/react-components": "^9.56.3",
     "@fluentui/react-icons": "^2.0.292",
     "@testing-library/jest-dom": "^5.17.0",
