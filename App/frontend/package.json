{
  "name": "km-chart-visualization",
  "version": "0.1.0",
  "private": true,
  "proxy": "http://localhost:5000",
  "dependencies": {
<<<<<<< HEAD
    "@azure/msal-browser": "^4.8.0",
    "@azure/msal-react": "^2.2.0",
=======
    "@azure/msal-browser": "^3.27.0",
    "@azure/msal-react": "^3.0.7",
>>>>>>> f067a663
    "@fluentui/react": "^8.121.3",
    "@fluentui/react-components": "^9.56.3",
    "@fluentui/react-icons": "^2.0.292",
    "@testing-library/jest-dom": "^5.17.0",
    "@testing-library/react": "^16.2.0",
    "@testing-library/user-event": "^13.5.0",
    "@types/d3": "^7.4.3",
    "@types/jest": "^29.5.14",
    "@types/node": "^16.18.113",
    "@types/react": "^18.3.11",
    "@types/react-dom": "^18.3.0",
    "axios": "^1.8.4",
    "chart.js": "^4.4.4",
    "d3": "^7.9.0",
    "d3-cloud": "^1.2.7",
    "react": "^18.3.1",
    "react-chartjs-2": "^5.3.0",
    "react-d3-cloud": "^1.0.6",
    "react-dom": "^18.3.1",
    "react-markdown": "^10.1.0",
    "react-scripts": "5.0.1",
    "remark-gfm": "^4.0.1",
    "remark-supersub": "^1.0.0",
    "typescript": "^4.9.5",
    "web-vitals": "^4.2.4"
  },
  "scripts": {
    "start": "react-scripts start",
    "build": "react-scripts build",
    "test": "react-scripts test",
    "eject": "react-scripts eject"
  },
  "eslintConfig": {
    "extends": [
      "react-app",
      "react-app/jest"
    ]
  },
  "browserslist": {
    "production": [
      ">0.2%",
      "not dead",
      "not op_mini all"
    ],
    "development": [
      "last 1 chrome version",
      "last 1 firefox version",
      "last 1 safari version"
    ]
  },
  "devDependencies": {
    "@types/chart.js": "^2.9.41"
  }
}<|MERGE_RESOLUTION|>--- conflicted
+++ resolved
@@ -4,13 +4,8 @@
   "private": true,
   "proxy": "http://localhost:5000",
   "dependencies": {
-<<<<<<< HEAD
     "@azure/msal-browser": "^4.8.0",
-    "@azure/msal-react": "^2.2.0",
-=======
-    "@azure/msal-browser": "^3.27.0",
     "@azure/msal-react": "^3.0.7",
->>>>>>> f067a663
     "@fluentui/react": "^8.121.3",
     "@fluentui/react-components": "^9.56.3",
     "@fluentui/react-icons": "^2.0.292",
