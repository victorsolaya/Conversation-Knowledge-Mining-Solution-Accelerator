{
  "name": "km-chart-visualization",
  "version": "0.1.0",
  "private": true,
  "proxy": "http://localhost:5000",
  "dependencies": {
    "@azure/msal-browser": "^4.8.0",
    "@azure/msal-react": "^3.0.7",
    "@fluentui/react": "^8.121.3",
    "@fluentui/react-components": "^9.61.6",
    "@fluentui/react-icons": "^2.0.266",
    "@testing-library/jest-dom": "^5.17.0",
    "@testing-library/react": "^16.2.0",
    "@testing-library/user-event": "^13.5.0",
    "@types/d3": "^7.4.3",
    "@types/jest": "^27.5.2",
    "@types/node": "^22.13.16",
    "@types/react": "^18.3.11",
<<<<<<< HEAD
    "@types/react-dom": "^19.0.4",
    "axios": "^1.8.4",
    "chart.js": "^4.4.4",
=======
    "@types/react-dom": "^18.3.0",
    "axios": "^1.7.7",
    "chart.js": "^4.4.8",
>>>>>>> bb77a8ce
    "d3": "^7.9.0",
    "d3-cloud": "^1.2.7",
    "react": "^18.3.1",
    "react-chartjs-2": "^5.3.0",
    "react-d3-cloud": "^1.0.6",
    "react-dom": "^19.1.0",
    "react-markdown": "^10.1.0",
    "react-scripts": "5.0.1",
    "remark-gfm": "^4.0.1",
    "remark-supersub": "^1.0.0",
    "typescript": "^5.8.2",
    "web-vitals": "^2.1.4"
  },
  "scripts": {
    "start": "react-scripts start",
    "build": "react-scripts build",
    "test": "react-scripts test",
    "eject": "react-scripts eject"
  },
  "eslintConfig": {
    "extends": [
      "react-app",
      "react-app/jest"
    ]
  },
  "browserslist": {
    "production": [
      ">0.2%",
      "not dead",
      "not op_mini all"
    ],
    "development": [
      "last 1 chrome version",
      "last 1 firefox version",
      "last 1 safari version"
    ]
  },
  "devDependencies": {
    "@types/chart.js": "^2.9.41"
  }
}<|MERGE_RESOLUTION|>--- conflicted
+++ resolved
@@ -16,15 +16,9 @@
     "@types/jest": "^27.5.2",
     "@types/node": "^22.13.16",
     "@types/react": "^18.3.11",
-<<<<<<< HEAD
     "@types/react-dom": "^19.0.4",
     "axios": "^1.8.4",
-    "chart.js": "^4.4.4",
-=======
-    "@types/react-dom": "^18.3.0",
-    "axios": "^1.7.7",
     "chart.js": "^4.4.8",
->>>>>>> bb77a8ce
     "d3": "^7.9.0",
     "d3-cloud": "^1.2.7",
     "react": "^18.3.1",
