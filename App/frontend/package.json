{
  "name": "km-chart-visualization",
  "version": "0.1.0",
  "private": true,
  "proxy": "http://localhost:5000",
  "dependencies": {
    "@azure/msal-browser": "^3.27.0",
    "@azure/msal-react": "^3.0.7",
    "@fluentui/react": "^8.121.3",
    "@fluentui/react-components": "^9.56.3",
    "@fluentui/react-icons": "^2.0.292",
    "@testing-library/jest-dom": "^5.17.0",
    "@testing-library/react": "^16.2.0",
    "@testing-library/user-event": "^13.5.0",
    "@types/d3": "^7.4.3",
    "@types/jest": "^29.5.14",
    "@types/node": "^16.18.113",
    "@types/react": "^18.3.11",
<<<<<<< HEAD
    "@types/react-dom": "^19.0.4",
    "axios": "^1.7.7",
=======
    "@types/react-dom": "^18.3.0",
    "axios": "^1.8.4",
>>>>>>> f067a663
    "chart.js": "^4.4.4",
    "d3": "^7.9.0",
    "d3-cloud": "^1.2.7",
    "react": "^18.3.1",
    "react-chartjs-2": "^5.3.0",
    "react-d3-cloud": "^1.0.6",
<<<<<<< HEAD
    "react-dom": "^19.1.0",
    "react-markdown": "^9.0.1",
=======
    "react-dom": "^18.3.1",
    "react-markdown": "^10.1.0",
>>>>>>> f067a663
    "react-scripts": "5.0.1",
    "remark-gfm": "^4.0.1",
    "remark-supersub": "^1.0.0",
    "typescript": "^4.9.5",
    "web-vitals": "^4.2.4"
  },
  "scripts": {
    "start": "react-scripts start",
    "build": "react-scripts build",
    "test": "react-scripts test",
    "eject": "react-scripts eject"
  },
  "eslintConfig": {
    "extends": [
      "react-app",
      "react-app/jest"
    ]
  },
  "browserslist": {
    "production": [
      ">0.2%",
      "not dead",
      "not op_mini all"
    ],
    "development": [
      "last 1 chrome version",
      "last 1 firefox version",
      "last 1 safari version"
    ]
  },
  "devDependencies": {
    "@types/chart.js": "^2.9.41"
  }
}<|MERGE_RESOLUTION|>--- conflicted
+++ resolved
@@ -16,26 +16,16 @@
     "@types/jest": "^29.5.14",
     "@types/node": "^16.18.113",
     "@types/react": "^18.3.11",
-<<<<<<< HEAD
     "@types/react-dom": "^19.0.4",
-    "axios": "^1.7.7",
-=======
-    "@types/react-dom": "^18.3.0",
     "axios": "^1.8.4",
->>>>>>> f067a663
     "chart.js": "^4.4.4",
     "d3": "^7.9.0",
     "d3-cloud": "^1.2.7",
     "react": "^18.3.1",
     "react-chartjs-2": "^5.3.0",
     "react-d3-cloud": "^1.0.6",
-<<<<<<< HEAD
     "react-dom": "^19.1.0",
-    "react-markdown": "^9.0.1",
-=======
-    "react-dom": "^18.3.1",
     "react-markdown": "^10.1.0",
->>>>>>> f067a663
     "react-scripts": "5.0.1",
     "remark-gfm": "^4.0.1",
     "remark-supersub": "^1.0.0",
