{
  "name": "km-chart-visualization",
  "version": "0.1.0",
  "private": true,
  "proxy": "http://localhost:5000",
  "dependencies": {
    "@azure/msal-browser": "^3.27.0",
    "@azure/msal-react": "^2.2.0",
    "@fluentui/react": "^8.121.3",
    "@fluentui/react-components": "^9.56.3",
    "@fluentui/react-icons": "^2.0.266",
    "@testing-library/jest-dom": "^5.17.0",
    "@testing-library/react": "^16.2.0",
    "@testing-library/user-event": "^13.5.0",
    "@types/d3": "^7.4.3",
    "@types/jest": "^29.5.14",
    "@types/node": "^16.18.113",
    "@types/react": "^18.3.11",
    "@types/react-dom": "^18.3.0",
<<<<<<< HEAD
    "axios": "^1.7.7",
    "chart.js": "^4.4.8",
=======
    "axios": "^1.8.4",
    "chart.js": "^4.4.4",
>>>>>>> 32a98879
    "d3": "^7.9.0",
    "d3-cloud": "^1.2.7",
    "react": "^18.3.1",
    "react-chartjs-2": "^5.3.0",
    "react-d3-cloud": "^1.0.6",
    "react-dom": "^18.3.1",
    "react-markdown": "^9.0.1",
    "react-scripts": "5.0.1",
    "remark-gfm": "^4.0.1",
    "remark-supersub": "^1.0.0",
    "typescript": "^4.9.5",
    "web-vitals": "^4.2.4"
  },
  "scripts": {
    "start": "react-scripts start",
    "build": "react-scripts build",
    "test": "react-scripts test",
    "eject": "react-scripts eject"
  },
  "eslintConfig": {
    "extends": [
      "react-app",
      "react-app/jest"
    ]
  },
  "browserslist": {
    "production": [
      ">0.2%",
      "not dead",
      "not op_mini all"
    ],
    "development": [
      "last 1 chrome version",
      "last 1 firefox version",
      "last 1 safari version"
    ]
  },
  "devDependencies": {
    "@types/chart.js": "^2.9.41"
  }
}<|MERGE_RESOLUTION|>--- conflicted
+++ resolved
@@ -17,13 +17,8 @@
     "@types/node": "^16.18.113",
     "@types/react": "^18.3.11",
     "@types/react-dom": "^18.3.0",
-<<<<<<< HEAD
     "axios": "^1.7.7",
     "chart.js": "^4.4.8",
-=======
-    "axios": "^1.8.4",
-    "chart.js": "^4.4.4",
->>>>>>> 32a98879
     "d3": "^7.9.0",
     "d3-cloud": "^1.2.7",
     "react": "^18.3.1",
