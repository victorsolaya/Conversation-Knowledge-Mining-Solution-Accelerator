{
  "name": "km-chart-visualization",
  "version": "0.1.0",
  "private": true,
  "proxy": "http://localhost:5000",
  "dependencies": {
    "@azure/msal-browser": "^3.27.0",
    "@azure/msal-react": "^2.2.0",
    "@fluentui/react": "^8.121.3",
    "@fluentui/react-components": "^9.56.3",
    "@fluentui/react-icons": "^2.0.266",
    "@testing-library/jest-dom": "^5.17.0",
    "@testing-library/react": "^16.2.0",
    "@testing-library/user-event": "^13.5.0",
    "@types/d3": "^7.4.3",
<<<<<<< HEAD
    "@types/jest": "^27.5.2",
    "@types/node": "^22.13.16",
=======
    "@types/jest": "^29.5.14",
    "@types/node": "^16.18.113",
>>>>>>> 535e3281
    "@types/react": "^18.3.11",
    "@types/react-dom": "^18.3.0",
    "axios": "^1.8.4",
    "chart.js": "^4.4.4",
    "d3": "^7.9.0",
    "d3-cloud": "^1.2.7",
    "react": "^18.3.1",
    "react-chartjs-2": "^5.3.0",
    "react-d3-cloud": "^1.0.6",
    "react-dom": "^18.3.1",
    "react-markdown": "^9.0.1",
    "react-scripts": "5.0.1",
    "remark-gfm": "^4.0.1",
    "remark-supersub": "^1.0.0",
    "typescript": "^4.9.5",
    "web-vitals": "^4.2.4"
  },
  "scripts": {
    "start": "react-scripts start",
    "build": "react-scripts build",
    "test": "react-scripts test",
    "eject": "react-scripts eject"
  },
  "eslintConfig": {
    "extends": [
      "react-app",
      "react-app/jest"
    ]
  },
  "browserslist": {
    "production": [
      ">0.2%",
      "not dead",
      "not op_mini all"
    ],
    "development": [
      "last 1 chrome version",
      "last 1 firefox version",
      "last 1 safari version"
    ]
  },
  "devDependencies": {
    "@types/chart.js": "^2.9.41"
  }
}<|MERGE_RESOLUTION|>--- conflicted
+++ resolved
@@ -13,13 +13,8 @@
     "@testing-library/react": "^16.2.0",
     "@testing-library/user-event": "^13.5.0",
     "@types/d3": "^7.4.3",
-<<<<<<< HEAD
     "@types/jest": "^27.5.2",
     "@types/node": "^22.13.16",
-=======
-    "@types/jest": "^29.5.14",
-    "@types/node": "^16.18.113",
->>>>>>> 535e3281
     "@types/react": "^18.3.11",
     "@types/react-dom": "^18.3.0",
     "axios": "^1.8.4",
