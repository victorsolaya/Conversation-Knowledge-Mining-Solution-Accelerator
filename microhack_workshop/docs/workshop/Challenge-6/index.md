# Evaluation

## Content Safety Evaluation

This notebook demonstrates how to evaluate content safety using Azure AI's evaluation tools. It includes steps to:

* Simulate content safety and grounded scenarios.
* Evaluate content for safety metrics such as violence, sexual content, hate/unfairness, and self-harm.
* Generate evaluation reports in JSON format.

### Prerequisites
- Azure AI project credentials.
- [Python 3.9+](https://www.python.org/downloads/)
- Python environment with required libraries installed (`azure-ai-evaluation`, `pandas`, etc.).
- Access to the Azure API endpoint.

<<<<<<< HEAD
If you already set up a virtual environment in **Challenge 3-4**, skip to step 4 below. Otherwise, please follow the steps below to set up your virtual environment and run the notebook. 
1. Navigate to the `workshop` folder in the terminal in your local repository and run the following commands 
=======
Follow the steps below to set up your virtual environment and run the notebook. 
1. Navigate to the `Challenge-6` folder in your local repository. 
>>>>>>> 0ebfce8f
2. Open the `.env.sample` to update the variables with the details of your solution. Remeber to save the file after filling in the details.  
    - Rename the file to `.env` and save it.

3. In the terminal run the following commands 

* Create a virtual environment
```shell
python -m venv .venv
```
* Activate the virtual environment
```shell
.venv\Scripts\activate
```
* Install the requirements
```shell
pip install -r requirements.txt
```
4. Open the [Content_safety_evaluation notebook](./Content_safety_evaluation.ipynb) 
5. Run the first cell to create a folder for the output file of the evaluations.
6. Run cells 2-4 to initialize your Azure AI Project, the call streaming function and callback function. 
7. Cell 5 run the Adversarial Scenario to generate questions, run the questions against your AI solution and write these results to a local file. Cell 6 will format the output of the results.  
    - The Adversarial Scenario will run content safety evaluation tests on your AI solution 
8. Cell 7 and 8 initialize the model configuration and the Groundedness Evaluator. The groundedness measure assesses the correspondence between claims in an AI-generated answer and the source context, making sure that these claims are substantiated by the context. 
    - Learn more about the groundedness evaluator [here](https://learn.microsoft.com/en-us/azure/ai-foundry/how-to/develop/evaluate-sdk#performance-and-quality-evaluator-usage)<|MERGE_RESOLUTION|>--- conflicted
+++ resolved
@@ -14,17 +14,10 @@
 - Python environment with required libraries installed (`azure-ai-evaluation`, `pandas`, etc.).
 - Access to the Azure API endpoint.
 
-<<<<<<< HEAD
-If you already set up a virtual environment in **Challenge 3-4**, skip to step 4 below. Otherwise, please follow the steps below to set up your virtual environment and run the notebook. 
+
+If you already set up a virtual environment in **Challenge 3-4**, skip to step 3 below. Otherwise, please follow the steps below to set up your virtual environment and run the notebook. 
 1. Navigate to the `workshop` folder in the terminal in your local repository and run the following commands 
-=======
-Follow the steps below to set up your virtual environment and run the notebook. 
-1. Navigate to the `Challenge-6` folder in your local repository. 
->>>>>>> 0ebfce8f
-2. Open the `.env.sample` to update the variables with the details of your solution. Remeber to save the file after filling in the details.  
-    - Rename the file to `.env` and save it.
-
-3. In the terminal run the following commands 
+2. In the terminal run the following commands 
 
 * Create a virtual environment
 ```shell
@@ -38,6 +31,8 @@
 ```shell
 pip install -r requirements.txt
 ```
+3. Open the `.env.sample` to update the variables with the details of your solution. Remeber to save the file after filling in the details.  
+    - Rename the file to `.env` and save it.
 4. Open the [Content_safety_evaluation notebook](./Content_safety_evaluation.ipynb) 
 5. Run the first cell to create a folder for the output file of the evaluations.
 6. Run cells 2-4 to initialize your Azure AI Project, the call streaming function and callback function. 
