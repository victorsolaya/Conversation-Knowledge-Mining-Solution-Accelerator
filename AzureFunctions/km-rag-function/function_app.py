--- conflicted
+++ resolved
@@ -1,5 +1,4 @@
 import azure.functions as func
-from azure.identity import DefaultAzureCredential
 import logging
 import openai
 from azurefunctions.extensions.http.fastapi import Request, StreamingResponse
@@ -13,14 +12,10 @@
 from semantic_kernel.contents.utils.author_role import AuthorRole
 from semantic_kernel.functions.kernel_function_decorator import kernel_function
 from semantic_kernel.kernel import Kernel
-<<<<<<< HEAD
 from azure.identity import DefaultAzureCredential
 from azure.ai.projects import AIProjectClient
-import pymssql
-=======
 import pyodbc
 import struct
->>>>>>> 94e21fd7
 
 
 # Azure Function App
@@ -130,20 +125,9 @@
             )
             sql_query = completion.choices[0].message.content
             sql_query = sql_query.replace("```sql",'').replace("```",'')
-<<<<<<< HEAD
-        
-            server = os.environ.get("SQLDB_SERVER")
-            database = os.environ.get("SQLDB_DATABASE")
-            username = os.environ.get("SQLDB_USERNAME")
-            password = os.environ.get("SQLDB_PASSWORD")
-
-            conn = pymssql.connect(server, username, password, database)
-=======
-            #print(sql_query)
 
             conn = get_db_connection()
 
->>>>>>> 94e21fd7
             cursor = conn.cursor()
             cursor.execute(sql_query)
             answer = ''
