# See https://help.github.com/articles/ignoring-files/ for more about ignoring files.

# dependencies
/node_modules
/.pnp
.pnp.js

# testing
/coverage

# production
/build

<<<<<<< HEAD
.venv
frontend/node_modules
.env
# static
.azure/
__pycache__/
.ipynb_checkpoints/
myenv
/myenv
=======
# misc
.DS_Store
.env.local
.env.development.local
.env.test.local
.env.production.local

npm-debug.log*
yarn-debug.log*
yarn-error.log*
>>>>>>> b75d196b
<|MERGE_RESOLUTION|>--- conflicted
+++ resolved
@@ -11,7 +11,6 @@
 # production
 /build
 
-<<<<<<< HEAD
 .venv
 frontend/node_modules
 .env
@@ -21,7 +20,6 @@
 .ipynb_checkpoints/
 myenv
 /myenv
-=======
 # misc
 .DS_Store
 .env.local
@@ -31,5 +29,4 @@
 
 npm-debug.log*
 yarn-debug.log*
-yarn-error.log*
->>>>>>> b75d196b
+yarn-error.log*