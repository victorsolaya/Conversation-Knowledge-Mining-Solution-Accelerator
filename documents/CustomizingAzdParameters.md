--- conflicted
+++ resolved
@@ -7,29 +7,6 @@
 
 ## Parameters
 
-<<<<<<< HEAD
-```shell
-azd env set AZURE_CONTENT_UNDERSTANDING_LOCATION 'swedencentral'
-```
-
-Change the Secondary Location (example: eastus2, westus2, etc.)
-
-```shell
-azd env set AZURE_SECONDARY_LOCATION eastus2
-```
-
-Change the Model Deployment Type (allowed values: Standard, GlobalStandard)
-
-```shell
-azd env set AZURE_OPENAI_MODEL_DEPLOYMENT_TYPE GlobalStandard
-```
-
-Set the Model Name (allowed values: gpt-4o-mini, gpt-4o, gpt-4)
-
-```shell
-azd env set AZURE_OPENAI_DEPLOYMENT_MODEL gpt-4o-mini
-```
-=======
 | Name                                      | Type    | Default Value            | Purpose                                                                    |
 | ----------------------------------------- | ------- | ------------------------ | -------------------------------------------------------------------------- |
 | `AZURE_LOCATION`                          | string  | ` ` *(empty)*            | Sets the Azure region for resource deployment.                             |
@@ -46,16 +23,9 @@
 | `AZURE_OPENAI_EMBEDDING_MODEL_CAPACITY`   | integer | `80`                     | Sets the capacity for the embedding model deployment.                      |
 | `AZURE_ENV_LOG_ANALYTICS_WORKSPACE_ID`    | string  | ` ` *(empty)*            | Reuses an existing Log Analytics Workspace instead of creating a new one.  |
 
->>>>>>> 837cb875
 
 
-<<<<<<< HEAD
-```shell
-azd env set AZURE_OPENAI_DEPLOYMENT_MODEL_CAPACITY 30
-```
-=======
 ## How to Set a Parameter
->>>>>>> 837cb875
 
 To customize any of the above values, run the following command **before** `azd up`:
 
