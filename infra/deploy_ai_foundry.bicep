--- conflicted
+++ resolved
@@ -224,7 +224,7 @@
   name: '53ca6127-db72-4b80-b1b0-d745d6d5456d'
 }
 
-resource ManagedIdentityAIUserFoundryAssignment 'Microsoft.Authorization/roleAssignments@2022-04-01' = {
+resource assignAiUserRoleToManagedIdentity 'Microsoft.Authorization/roleAssignments@2022-04-01' = {
   name: guid(resourceGroup().id, managedIdentityObjectId, aiUser.id)
   properties: {
     principalId: managedIdentityObjectId
@@ -233,100 +233,71 @@
   }
 }
 
-<<<<<<< HEAD
-resource AISearchAIUserProjectAssignment 'Microsoft.Authorization/roleAssignments@2022-04-01' = {
-  name: guid(resourceGroup().id, aiSearch.id, aiUser.id, 'project')
-  scope: aiProject
-  properties: {
-    principalId: aiSearch.identity.principalId
-    roleDefinitionId: aiUser.id
-    principalType: 'ServicePrincipal' 
-  }
-}
-
-resource AISearchAIUserFoundryAssignment 'Microsoft.Authorization/roleAssignments@2022-04-01' = {
-  name: guid(resourceGroup().id, aiSearch.id, aiUser.id, 'foundry')
-  scope: aiServices
-  properties: {
-    principalId: aiSearch.identity.principalId
-    roleDefinitionId: aiUser.id
-    principalType: 'ServicePrincipal' 
-  }
-}
-
-resource cognitiveServicesOpenAIUser 'Microsoft.Authorization/roleDefinitions@2022-04-01' existing = {
-  name: '5e0bd9bd-7b93-4f28-af87-19fc36ad61bd'
-}
-
-resource AISearchOpenAIUserProjectAssignment 'Microsoft.Authorization/roleAssignments@2022-04-01' = {
-  name: guid(resourceGroup().id, aiSearch.id, aiUser.id, 'openai-project')
-  scope: aiProject
-  properties: {
-    principalId: aiSearch.identity.principalId
-    roleDefinitionId: cognitiveServicesOpenAIUser.id
-    principalType: 'ServicePrincipal' 
-  }
-}
-
-resource AISearchOpenAIUserFoundryAssignment 'Microsoft.Authorization/roleAssignments@2022-04-01' = {
-  name: guid(resourceGroup().id, aiSearch.id, aiUser.id, 'openai-foundry')
-  scope: aiServices
-  properties: {
-    principalId: aiSearch.identity.principalId
-    roleDefinitionId: cognitiveServicesOpenAIUser.id
-    principalType: 'ServicePrincipal' 
-  }
-}
-
-resource searchIndexDataReader 'Microsoft.Authorization/roleDefinitions@2022-04-01' existing = {
-  name: '1407120a-92aa-4202-b7e9-c0e197c71c8f'
-}
-
-resource AIProjectSearchIndexDataReaderAssignment 'Microsoft.Authorization/roleAssignments@2022-04-01' = {
-  name: guid(resourceGroup().id, aiProject.id, searchIndexDataReader.id)
-  scope: aiSearch
-  properties: {
-    principalId: aiProject.identity.principalId
-    roleDefinitionId: searchIndexDataReader.id
-    principalType: 'ServicePrincipal' 
-  }
-}
-
-resource searchServiceContributor 'Microsoft.Authorization/roleDefinitions@2022-04-01' existing = {
-  name: '7ca78c08-252a-4471-8644-bb5ff32d4ba0'
-}
-
-resource AIProjectSearchServiceContributorAssignment 'Microsoft.Authorization/roleAssignments@2022-04-01' = {
-  name: guid(resourceGroup().id, aiProject.id, searchServiceContributor.id)
-  scope: aiSearch
-  properties: {
-    principalId: aiProject.identity.principalId
-    roleDefinitionId: searchServiceContributor.id
-    principalType: 'ServicePrincipal' 
-  }
-}
-
-resource searchIndexDataContributor 'Microsoft.Authorization/roleDefinitions@2022-04-01' existing = {
-  name: '8ebe5a00-799e-43f5-93ac-243d3dce84a7'
-}
-
-resource ManagedIdentitySearchIndexDataContributorAssignment 'Microsoft.Authorization/roleAssignments@2022-04-01' = {
-  name: guid(resourceGroup().id, aiProject.id, searchIndexDataContributor.id)
-  scope: aiSearch
-  properties: {
-    principalId: managedIdentityObjectId
-    roleDefinitionId: searchIndexDataContributor.id
-    principalType: 'ServicePrincipal' 
-=======
-module assignAiUserRoleToManagedIdentity 'deploy_foundry_role_assignment.bicep' = if(!empty(azureExistingAIProjectResourceId)) {
+module AISearchAIUserFoundryAssignment 'deploy_foundry_role_assignment.bicep' = {
   name: 'assignAiUserRoleToManagedIdentity'
   scope: resourceGroup(existingAIServiceSubscription, existingAIServiceResourceGroup)
   params: {
     roleDefinitionId: aiUser.id
-    roleAssignmentName: guid(managedIdentityObjectId, aiServices.id, aiUser.id)
+    roleAssignmentName: guid(resourceGroup().id, aiSearch.id, aiUser.id, 'foundry')
     aiServicesName: !empty(azureExistingAIProjectResourceId) ? existingAIServicesName : aiServicesName
     userassignedIdentityId: managedIdentityObjectId
->>>>>>> b49d4add
+  }
+}
+
+resource cognitiveServicesOpenAIUser 'Microsoft.Authorization/roleDefinitions@2022-04-01' existing = {
+  name: '5e0bd9bd-7b93-4f28-af87-19fc36ad61bd'
+}
+
+module AISearchOpenAIUserFoundryAssignment 'deploy_foundry_role_assignment.bicep' = {
+  name: 'assignAiUserRoleToManagedIdentity'
+  scope: resourceGroup(existingAIServiceSubscription, existingAIServiceResourceGroup)
+  params: {
+    roleDefinitionId: cognitiveServicesOpenAIUser.id
+    roleAssignmentName: guid(resourceGroup().id, aiSearch.id, aiUser.id, 'openai-foundry')
+    aiServicesName: !empty(azureExistingAIProjectResourceId) ? existingAIServicesName : aiServicesName
+    principalId: aiSearch.identity.principalId
+  }
+}
+
+resource searchIndexDataReader 'Microsoft.Authorization/roleDefinitions@2022-04-01' existing = {
+  name: '1407120a-92aa-4202-b7e9-c0e197c71c8f'
+}
+
+resource AIProjectSearchIndexDataReaderAssignment 'Microsoft.Authorization/roleAssignments@2022-04-01' = if (empty(azureExistingAIProjectResourceId)){
+  name: guid(resourceGroup().id, aiProject.id, searchIndexDataReader.id)
+  scope: aiSearch
+  properties: {
+    principalId: aiProject.identity.principalId
+    roleDefinitionId: searchIndexDataReader.id
+    principalType: 'ServicePrincipal' 
+  }
+}
+
+resource searchServiceContributor 'Microsoft.Authorization/roleDefinitions@2022-04-01' existing = {
+  name: '7ca78c08-252a-4471-8644-bb5ff32d4ba0'
+}
+
+resource AIProjectSearchServiceContributorAssignment 'Microsoft.Authorization/roleAssignments@2022-04-01' = if (empty(azureExistingAIProjectResourceId)){
+  name: guid(resourceGroup().id, aiProject.id, searchServiceContributor.id)
+  scope: aiSearch
+  properties: {
+    principalId: aiProject.identity.principalId
+    roleDefinitionId: searchServiceContributor.id
+    principalType: 'ServicePrincipal' 
+  }
+}
+
+resource searchIndexDataContributor 'Microsoft.Authorization/roleDefinitions@2022-04-01' existing = {
+  name: '8ebe5a00-799e-43f5-93ac-243d3dce84a7'
+}
+
+resource ManagedIdentitySearchIndexDataContributorAssignment 'Microsoft.Authorization/roleAssignments@2022-04-01' = {
+  name: guid(resourceGroup().id, aiProject.id, searchIndexDataContributor.id)
+  scope: aiSearch
+  properties: {
+    principalId: managedIdentityObjectId
+    roleDefinitionId: searchIndexDataContributor.id
+    principalType: 'ServicePrincipal' 
   }
 }
 
@@ -374,27 +345,7 @@
   parent: keyVault
   name: 'AZURE-OPENAI-ENDPOINT'
   properties: {
-<<<<<<< HEAD
-    value: aiServices.properties.endpoints['OpenAI Language Model Instance API'] //aiServices_m.properties.endpoint
-  }
-}
-
-resource azureOpenAIEmbeddingDeploymentModel 'Microsoft.KeyVault/vaults/secrets@2021-11-01-preview' = {
-  parent: keyVault
-  name: 'AZURE-OPENAI-EMBEDDING-MODEL'
-  properties: {
-    value: embeddingModel
-  }
-}
-
-resource azureAIProjectConnectionStringEntry 'Microsoft.KeyVault/vaults/secrets@2021-11-01-preview' = {
-  parent: keyVault
-  name: 'AZURE-AI-PROJECT-CONN-STRING'
-  properties: {
-    value: '${aiProjectName};${subscription().subscriptionId};${resourceGroup().name};${aiProject.name}'
-=======
     value: !empty(existingOpenAIEndpoint) ? existingOpenAIEndpoint : aiServices.properties.endpoints['OpenAI Language Model Instance API'] //aiServices_m.properties.endpoint
->>>>>>> b49d4add
   }
 }
 
@@ -494,9 +445,5 @@
 output logAnalyticsWorkspaceResourceGroup string = useExisting ? existingLawResourceGroup : resourceGroup().name
 output logAnalyticsWorkspaceSubscription string = useExisting ? existingLawSubscription : subscription().subscriptionId
 
-<<<<<<< HEAD
-output projectEndpoint string = aiProject.properties.endpoints['AI Foundry API']
-=======
 output projectEndpoint string = !empty(existingProjEndpoint) ? existingProjEndpoint : aiProject.properties.endpoints['AI Foundry API']
->>>>>>> b49d4add
 output applicationInsightsConnectionString string = applicationInsights.properties.ConnectionString