--- conflicted
+++ resolved
@@ -13,7 +13,6 @@
 param managedIdentityObjectId string
 param existingLogAnalyticsWorkspaceId string = ''
 
-param containerRegistryId string
 var abbrs = loadJsonContent('./abbreviations.json')
 var storageName = '${solutionName}hubstorage'
 var storageSkuName = 'Standard_LRS'
@@ -83,7 +82,7 @@
     Application_Type: 'web'
     publicNetworkAccessForIngestion: 'Enabled'
     publicNetworkAccessForQuery: 'Disabled'
-    WorkspaceResourceId: logAnalytics.id
+    WorkspaceResourceId: useExisting ? existingLogAnalyticsWorkspace.id : logAnalytics.id
   }
 }
 
@@ -291,62 +290,9 @@
 resource aiDeveloperAiServiceAccessProj 'Microsoft.Authorization/roleAssignments@2022-04-01' = {
   name: guid(resourceGroup().id, aiServices.id, aiDeveloperRoleDefinition.id)
   properties: {
-<<<<<<< HEAD
-    // organization
-    friendlyName: aiHubFriendlyName
-    description: aiHubDescription
-
-    // dependent resources
-    keyVault: keyVault.id
-    storageAccount: storage.id
-    applicationInsights: applicationInsights.id
-    containerRegistry: containerRegistryId
-  }
-  kind: 'hub'
-
-  resource aiServicesConnection 'connections@2024-07-01-preview' = {
-    name: '${aiHubName}-connection-AzureOpenAI'
-    properties: {
-      category: 'AIServices'
-      target: aiServices.properties.endpoint
-      authType: 'ApiKey'
-      isSharedToAll: true
-      credentials: {
-        key: aiServices.listKeys().key1
-      }
-      metadata: {
-        ApiType: 'Azure'
-        ResourceId: aiServices.id
-      }
-    }
-    dependsOn: [
-      aiServicesDeployments,aiSearch
-    ]
-  }
-  
-  resource aiSearchConnection 'connections@2024-07-01-preview' = {
-    name: '${aiHubName}-connection-AzureAISearch'
-    properties: {
-      category: 'CognitiveSearch'
-      target: 'https://${aiSearch.name}.search.windows.net'
-      authType: 'ApiKey'
-      isSharedToAll: true
-      credentials: {
-        key: aiSearch.listAdminKeys().primaryKey
-      }
-      metadata: {
-        type:'azure_ai_search'
-        ApiType: 'Azure'
-        ResourceId: aiSearch.id
-        ApiVersion:'2024-05-01-preview'
-        DeploymentApiVersion:'2023-11-01'
-      }
-    }
-=======
     principalId: aiServices.identity.principalId
     roleDefinitionId: aiDeveloperRoleDefinition.id
     principalType: 'ServicePrincipal' 
->>>>>>> f03ec141
   }
 }
 
