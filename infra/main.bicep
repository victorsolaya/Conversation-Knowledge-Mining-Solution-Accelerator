// ========== main.bicep ========== //
targetScope = 'resourceGroup'

@minLength(3)
@maxLength(20)
@description('A unique prefix for all resources in this deployment. This should be 3-20 characters long:')
param environmentName string

@minLength(1)
@description('Location for the Content Understanding service deployment:')
@allowed(['swedencentral' 
'australiaeast'
])

@metadata({
  azd: {
    type: 'location'
  }
})
param contentUnderstandingLocation string

@minLength(1)
@description('Secondary location for databases creation(example:eastus2):')
param secondaryLocation string

@minLength(1)
@description('GPT model deployment type:')
@allowed([
  'Standard'
  'GlobalStandard'
])
param deploymentType string = 'GlobalStandard'

@minLength(1)
@description('Name of the GPT model to deploy:')
@allowed([
  'gpt-4o-mini'
  'gpt-4o'
  'gpt-4'
])
param gptModelName string = 'gpt-4o-mini'

// @minLength(1)
// @description('Version of the GPT model to deploy:')
// param gptModelVersion string = '2024-02-15-preview' //'2024-08-06'
var azureOpenAIApiVersion = '2024-02-15-preview'

@minValue(10)
@description('Capacity of the GPT deployment:')
// You can increase this, but capacity is limited per model/region, so you will get errors if you go over
// https://learn.microsoft.com/en-us/azure/ai-services/openai/quotas-limits
param gptDeploymentCapacity int = 30

@minLength(1)
@description('Name of the Text Embedding model to deploy:')
@allowed([
  'text-embedding-ada-002'
])
param embeddingModel string = 'text-embedding-ada-002'


@minValue(10)
@description('Capacity of the Embedding Model deployment')
param embeddingDeploymentCapacity int = 80

param imageTag string = 'latest_migrated'

var uniqueId = toLower(uniqueString(subscription().id, environmentName, resourceGroup().location))
var solutionPrefix = 'km${padLeft(take(uniqueId, 12), 12, '0')}'
var resourceGroupLocation = resourceGroup().location
// var resourceGroupName = resourceGroup().name

var solutionLocation = resourceGroupLocation
var baseUrl = 'https://raw.githubusercontent.com/microsoft/Conversation-Knowledge-Mining-Solution-Accelerator/main/'


// ========== Managed Identity ========== //
module managedIdentityModule 'deploy_managed_identity.bicep' = {
  name: 'deploy_managed_identity'
  params: {
    solutionName: solutionPrefix
    solutionLocation: solutionLocation
  }
  scope: resourceGroup(resourceGroup().name)
}

// ==========Key Vault Module ========== //
module kvault 'deploy_keyvault.bicep' = {
  name: 'deploy_keyvault'
  params: {
    solutionName: solutionPrefix
    solutionLocation: resourceGroupLocation
    managedIdentityObjectId:managedIdentityModule.outputs.managedIdentityOutput.objectId
  }
  scope: resourceGroup(resourceGroup().name)
}

// ==========AI Foundry and related resources ========== //
module aifoundry 'deploy_ai_foundry.bicep' = {
  name: 'deploy_ai_foundry'
  params: {
    solutionName: solutionPrefix
    solutionLocation: resourceGroupLocation
    keyVaultName: kvault.outputs.keyvaultName
    cuLocation: contentUnderstandingLocation
    deploymentType: deploymentType
    gptModelName: gptModelName
    azureOpenAIApiVersion: azureOpenAIApiVersion
    gptDeploymentCapacity: gptDeploymentCapacity
    embeddingModel: embeddingModel
    embeddingDeploymentCapacity: embeddingDeploymentCapacity
    managedIdentityObjectId:managedIdentityModule.outputs.managedIdentityOutput.objectId
  }
  scope: resourceGroup(resourceGroup().name)
}

// ========== Storage account module ========== //
module storageAccount 'deploy_storage_account.bicep' = {
  name: 'deploy_storage_account'
  params: {
    solutionName: solutionPrefix
    solutionLocation: solutionLocation
    keyVaultName: kvault.outputs.keyvaultName
    managedIdentityObjectId:managedIdentityModule.outputs.managedIdentityOutput.objectId
  }
  scope: resourceGroup(resourceGroup().name)
}

// ========== Cosmos DB module ========== //
module cosmosDBModule 'deploy_cosmos_db.bicep' = {
  name: 'deploy_cosmos_db'
  params: {
    solutionName: solutionPrefix
    solutionLocation: secondaryLocation
    keyVaultName: kvault.outputs.keyvaultName
  }
  scope: resourceGroup(resourceGroup().name)
}

//========== SQL DB module ========== //
module sqlDBModule 'deploy_sql_db.bicep' = {
  name: 'deploy_sql_db'
  params: {
    solutionName: solutionPrefix
    solutionLocation: secondaryLocation
    keyVaultName: kvault.outputs.keyvaultName
    managedIdentityName: managedIdentityModule.outputs.managedIdentityOutput.name
    managedIdentityObjectId: managedIdentityModule.outputs.managedIdentityOutput.objectId
  }
  scope: resourceGroup(resourceGroup().name)
}

//========== Updates to Key Vault ========== //
resource keyVault 'Microsoft.KeyVault/vaults@2022-07-01' existing = {
  name: aifoundry.outputs.keyvaultName
  scope: resourceGroup(resourceGroup().name)
}

//========== Deployment script to upload sample data ========== //
module uploadFiles 'deploy_post_deployment_scripts.bicep' = {
  name : 'deploy_post_deployment_scripts'
  params:{
    solutionName: solutionPrefix
    solutionLocation: secondaryLocation
    baseUrl: baseUrl
    storageAccountName: storageAccount.outputs.storageName
    containerName: storageAccount.outputs.storageContainer
    managedIdentityObjectId:managedIdentityModule.outputs.managedIdentityOutput.id
    managedIdentityClientId:managedIdentityModule.outputs.managedIdentityOutput.clientId
    keyVaultName:aifoundry.outputs.keyvaultName
    logAnalyticsWorkspaceResourceName: aifoundry.outputs.logAnalyticsWorkspaceResourceName
    sqlServerName: sqlDBModule.outputs.sqlServerName
    sqlDbName: sqlDBModule.outputs.sqlDbName
    sqlUsers: [
      {
        principalId: managedIdentityModule.outputs.managedIdentityBackendAppOutput.clientId  // Replace with actual Principal ID
        principalName: managedIdentityModule.outputs.managedIdentityBackendAppOutput.name    // Replace with actual user email or name
        databaseRoles: ['db_datareader', 'db_datawriter']
      }
    ]
  }
}

module hostingplan 'deploy_app_service_plan.bicep' = {
  name: 'deploy_app_service_plan'
  params: {
    solutionName: solutionPrefix
  }
}

module backend_docker 'deploy_backend_docker.bicep'= {
  name: 'deploy_backend_docker'
  params: {
    imageTag: imageTag
    appServicePlanId: hostingplan.outputs.name
    applicationInsightsId: aifoundry.outputs.applicationInsightsId
    azureOpenAIKey:keyVault.getSecret('AZURE-OPENAI-KEY')
    azureAiProjectConnString:keyVault.getSecret('AZURE-AI-PROJECT-CONN-STRING')
    azureSearchAdminKey:keyVault.getSecret('AZURE-SEARCH-KEY')
    solutionName: solutionPrefix
    userassignedIdentityId: managedIdentityModule.outputs.managedIdentityBackendAppOutput.id
    aiProjectName: aifoundry.outputs.aiProjectName
    appSettings:{
        AZURE_OPEN_AI_DEPLOYMENT_MODEL:gptModelName
        AZURE_OPEN_AI_ENDPOINT:aifoundry.outputs.aiServicesTarget
        AZURE_OPENAI_API_VERSION: azureOpenAIApiVersion
        AZURE_OPENAI_RESOURCE:aifoundry.outputs.aiServicesName
        USE_CHAT_HISTORY_ENABLED:'True'
        AZURE_COSMOSDB_ACCOUNT: cosmosDBModule.outputs.cosmosAccountName
        AZURE_COSMOSDB_CONVERSATIONS_CONTAINER: cosmosDBModule.outputs.cosmosContainerName
        AZURE_COSMOSDB_DATABASE: cosmosDBModule.outputs.cosmosDatabaseName
        AZURE_COSMOSDB_ENABLE_FEEDBACK:'True'
        SQLDB_DATABASE:sqlDBModule.outputs.sqlDbName
        SQLDB_SERVER: sqlDBModule.outputs.sqlServerName
        SQLDB_USERNAME: sqlDBModule.outputs.sqlDbUser
        SQLDB_USER_MID: managedIdentityModule.outputs.managedIdentityBackendAppOutput.clientId

        OPENAI_API_VERSION: azureOpenAIApiVersion
        AZURE_AI_SEARCH_ENDPOINT: aifoundry.outputs.aiSearchTarget
        AZURE_AI_SEARCH_INDEX: 'call_transcripts_index'
        USE_AI_PROJECT_CLIENT:'False'
        DISPLAY_CHART_DEFAULT:'False'
      }
  }
  scope: resourceGroup(resourceGroup().name)
}

module frontend_docker 'deploy_frontend_docker.bicep'= {
  name: 'deploy_frontend_docker'
  params: {
    imageTag: imageTag
    appServicePlanId: hostingplan.outputs.name
    applicationInsightsId: aifoundry.outputs.applicationInsightsId
    solutionName: solutionPrefix
    appSettings:{
      APP_API_BASE_URL:backend_docker.outputs.appUrl
    }
  }
  scope: resourceGroup(resourceGroup().name)
}

<<<<<<< HEAD
output WEB_APP_URL string = appserviceModule.outputs.webAppUrl
output REACT_APP_LAYOUT_CONFIG string = appserviceModule.outputs.REACT_APP_LAYOUT_CONFIG

output imageTag string = imageTag
output applicationInsightsId string = aifoundry.outputs.applicationInsightsId
// identity string =managedIdentityModule.outputs.managedIdentityOutput.id
output solutionName string = solutionPrefix
// solutionLocation string = solutionLocation
output AZURE_OPENAI_ENDPOINT string = aifoundry.outputs.azureOpenAIEndpoint
output AZURE_OPENAI_DEPLOYMENT_NAME string = gptModelName //'gpt-4o-mini'
output AZURE_OPENAI_API_KEY string = aifoundry.outputs.azureOpenAIApiKey
output AZURE_OPENAI_API_VERSION string = aifoundry.outputs.azureOpenAIApiVersion
output AZURE_OPENAI_RESOURCE string =aifoundry.outputs.azureOpenAIResource
output AZURE_OPENAI_PREVIEW_API_VERSION string = azureOpenAIApiVersion

output CHARTS_URL string =azureFunctionURL.outputs.functionURLsOutput.charts_function_url
output FILTERS_URL string =azureFunctionURL.outputs.functionURLsOutput.filters_function_url
output USE_GRAPHRAG string ='False'
output USE_CHAT_HISTORY_ENABLED string ='True'
output GRAPHRAG_URL string =azureFunctionURL.outputs.functionURLsOutput.graphrag_function_url
output RAG_URL string =azureFunctionURL.outputs.functionURLsOutput.rag_function_url
output AZURE_COSMOSDB_ACCOUNT string = cosmosDBModule.outputs.cosmosAccountName
output AZURE_COSMOSDB_ACCOUNT_KEY string = cosmosDBModule.outputs.cosmosAccountKey
output AZURE_COSMOSDB_CONVERSATIONS_CONTAINER string = 'conversations'
output AZURE_COSMOSDB_DATABASE string = 'db_conversaation_history'
output AZURE_COSMOSDB_ENABLE_FEEDBACK string ='True'
output DISPLAY_CHART_DEFAULT string = 'True'
=======
output WEB_APP_URL string = frontend_docker.outputs.appUrl
>>>>>>> b75d196b
<|MERGE_RESOLUTION|>--- conflicted
+++ resolved
@@ -225,21 +225,6 @@
   scope: resourceGroup(resourceGroup().name)
 }
 
-module frontend_docker 'deploy_frontend_docker.bicep'= {
-  name: 'deploy_frontend_docker'
-  params: {
-    imageTag: imageTag
-    appServicePlanId: hostingplan.outputs.name
-    applicationInsightsId: aifoundry.outputs.applicationInsightsId
-    solutionName: solutionPrefix
-    appSettings:{
-      APP_API_BASE_URL:backend_docker.outputs.appUrl
-    }
-  }
-  scope: resourceGroup(resourceGroup().name)
-}
-
-<<<<<<< HEAD
 output WEB_APP_URL string = appserviceModule.outputs.webAppUrl
 output REACT_APP_LAYOUT_CONFIG string = appserviceModule.outputs.REACT_APP_LAYOUT_CONFIG
 
@@ -267,6 +252,19 @@
 output AZURE_COSMOSDB_DATABASE string = 'db_conversaation_history'
 output AZURE_COSMOSDB_ENABLE_FEEDBACK string ='True'
 output DISPLAY_CHART_DEFAULT string = 'True'
-=======
-output WEB_APP_URL string = frontend_docker.outputs.appUrl
->>>>>>> b75d196b
+
+module frontend_docker 'deploy_frontend_docker.bicep'= {
+  name: 'deploy_frontend_docker'
+  params: {
+    imageTag: imageTag
+    appServicePlanId: hostingplan.outputs.name
+    applicationInsightsId: aifoundry.outputs.applicationInsightsId
+    solutionName: solutionPrefix
+    appSettings:{
+      APP_API_BASE_URL:backend_docker.outputs.appUrl
+    }
+  }
+  scope: resourceGroup(resourceGroup().name)
+}
+
+output WEB_APP_URL string = frontend_docker.outputs.appUrl