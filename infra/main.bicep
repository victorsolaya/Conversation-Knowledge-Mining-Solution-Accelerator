--- conflicted
+++ resolved
@@ -34,17 +34,10 @@
 @description('Name of the GPT model to deploy:')
 param gptModelName string = 'gpt-4o-mini'
 
-<<<<<<< HEAD
-// @minLength(1)
-// @description('Version of the GPT model to deploy:')
-// param gptModelVersion string = '2024-02-15-preview' //'2024-08-06'
-var azureOpenAIApiVersion = '2025-01-01-preview'
-=======
 @description('Version of the GPT model to deploy:')
 param gptModelVersion string = '2024-07-18'
 
-var azureOpenAIApiVersion = '2024-02-15-preview'
->>>>>>> a6b05eaf
+var azureOpenAIApiVersion = '2025-01-01-preview'
 
 @minValue(10)
 @description('Capacity of the GPT deployment:')
