// ========== main.bicep ========== //
targetScope = 'resourceGroup'
var abbrs = loadJsonContent('./abbreviations.json')
@minLength(3)
@maxLength(20)
@description('A unique prefix for all resources in this deployment. This should be 3-20 characters long:')
param environmentName string

@description('Optional: Existing Log Analytics Workspace Resource ID')
param existingLogAnalyticsWorkspaceId string = ''

@minLength(1)
@description('Location for the Content Understanding service deployment:')
@allowed(['swedencentral', 'australiaeast'])
@metadata({
  azd: {
    type: 'location'
  }
})
param contentUnderstandingLocation string

@minLength(1)
@description('Secondary location for databases creation(example:eastus2):')
param secondaryLocation string

@minLength(1)
@description('GPT model deployment type:')
@allowed([
  'Standard'
  'GlobalStandard'
])
param deploymentType string = 'GlobalStandard'

@description('Name of the GPT model to deploy:')
param gptModelName string = 'gpt-4o-mini'

@description('Version of the GPT model to deploy:')
param gptModelVersion string = '2024-07-18'

param azureOpenAIApiVersion string = '2025-01-01-preview'


@minValue(10)
@description('Capacity of the GPT deployment:')
// You can increase this, but capacity is limited per model/region, so you will get errors if you go over
// https://learn.microsoft.com/en-us/azure/ai-services/openai/quotas-limits
param gptDeploymentCapacity int = 30

@minLength(1)
@description('Name of the Text Embedding model to deploy:')
@allowed([
  'text-embedding-ada-002'
])
param embeddingModel string = 'text-embedding-ada-002'

@minValue(10)
@description('Capacity of the Embedding Model deployment')
param embeddingDeploymentCapacity int = 80

<<<<<<< HEAD
param imageTag string = 'latest_migrated'
var acrName = 'kmcontainerreg'
=======
param imageTag string = 'latest'
>>>>>>> f03ec141

param AZURE_LOCATION string=''
var solutionLocation = empty(AZURE_LOCATION) ? resourceGroup().location : AZURE_LOCATION

var uniqueId = toLower(uniqueString(subscription().id, environmentName, solutionLocation))
var solutionPrefix = 'km${padLeft(take(uniqueId, 12), 12, '0')}'
// var resourceGroupName = resourceGroup().name

var baseUrl = 'https://raw.githubusercontent.com/microsoft/Conversation-Knowledge-Mining-Solution-Accelerator/main/'

@description('Set this flag to true only if you are deplpoying from Local')
param useLocalBuild string = 'false'

// Convert input to lowercase
var useLocalBuildLower = toLower(useLocalBuild)

// ========== Managed Identity ========== //
module managedIdentityModule 'deploy_managed_identity.bicep' = {
  name: 'deploy_managed_identity'
  params: {
    miName:'${abbrs.security.managedIdentity}${solutionPrefix}'
    solutionName: solutionPrefix
    solutionLocation: solutionLocation
  }
  scope: resourceGroup(resourceGroup().name)
}

// ==========Key Vault Module ========== //
module kvault 'deploy_keyvault.bicep' = {
  name: 'deploy_keyvault'
  params: {
    keyvaultName: '${abbrs.security.keyVault}${solutionPrefix}'
    solutionLocation: solutionLocation
    managedIdentityObjectId:managedIdentityModule.outputs.managedIdentityOutput.objectId
  }
  scope: resourceGroup(resourceGroup().name)
}

// ========== Container Registry ========== //
module containerRegistry 'deploy_container_registry.bicep' = {
  name: 'deploy_container_registry'
  params: {
    environmentName: environmentName
    solutionLocation: solutionLocation
  }
}

// ==========AI Foundry and related resources ========== //
module aifoundry 'deploy_ai_foundry.bicep' = {
  name: 'deploy_ai_foundry'
  params: {
    solutionName: solutionPrefix
    solutionLocation: solutionLocation
    keyVaultName: kvault.outputs.keyvaultName
    cuLocation: contentUnderstandingLocation
    deploymentType: deploymentType
    gptModelName: gptModelName
    gptModelVersion: gptModelVersion
    azureOpenAIApiVersion: azureOpenAIApiVersion
    gptDeploymentCapacity: gptDeploymentCapacity
    embeddingModel: embeddingModel
    embeddingDeploymentCapacity: embeddingDeploymentCapacity
    managedIdentityObjectId: managedIdentityModule.outputs.managedIdentityOutput.objectId
    containerRegistryId: containerRegistry.outputs.createdAcrId
    existingLogAnalyticsWorkspaceId: existingLogAnalyticsWorkspaceId

  }
  scope: resourceGroup(resourceGroup().name)
}

// ========== Storage account module ========== //
module storageAccount 'deploy_storage_account.bicep' = {
  name: 'deploy_storage_account'
  params: {
    saName: '${abbrs.storage.storageAccount}${solutionPrefix}'
    solutionLocation: solutionLocation
    keyVaultName: kvault.outputs.keyvaultName
    managedIdentityObjectId: managedIdentityModule.outputs.managedIdentityOutput.objectId
  }
  scope: resourceGroup(resourceGroup().name)
}

// ========== Cosmos DB module ========== //
module cosmosDBModule 'deploy_cosmos_db.bicep' = {
  name: 'deploy_cosmos_db'
  params: {
    accountName: '${abbrs.databases.cosmosDBDatabase}${solutionPrefix}'
    solutionLocation: secondaryLocation
    keyVaultName: kvault.outputs.keyvaultName
  }
  scope: resourceGroup(resourceGroup().name)
}

//========== SQL DB module ========== //
module sqlDBModule 'deploy_sql_db.bicep' = {
  name: 'deploy_sql_db'
  params: {
    serverName: '${abbrs.databases.sqlDatabaseServer}${solutionPrefix}'
    sqlDBName: '${abbrs.databases.sqlDatabase}${solutionPrefix}'
    solutionLocation: secondaryLocation
    keyVaultName: kvault.outputs.keyvaultName
    managedIdentityName: managedIdentityModule.outputs.managedIdentityOutput.name
    managedIdentityObjectId: managedIdentityModule.outputs.managedIdentityOutput.objectId
  }
  scope: resourceGroup(resourceGroup().name)
}

//========== Updates to Key Vault ========== //
resource keyVault 'Microsoft.KeyVault/vaults@2022-07-01' existing = {
  name: aifoundry.outputs.keyvaultName
  scope: resourceGroup(resourceGroup().name)
}

//========== Deployment script to upload sample data ========== //
module uploadFiles 'deploy_post_deployment_scripts.bicep' = {
  name : 'deploy_post_deployment_scripts'
  params:{
    solutionLocation: secondaryLocation
    baseUrl: baseUrl
    storageAccountName: storageAccount.outputs.storageName
    containerName: storageAccount.outputs.storageContainer
    containerAppName: '${abbrs.containers.containerApp}${solutionPrefix}'
    environmentName: '${abbrs.containers.containerAppsEnvironment}${solutionPrefix}'
    managedIdentityObjectId:managedIdentityModule.outputs.managedIdentityOutput.id
    managedIdentityClientId:managedIdentityModule.outputs.managedIdentityOutput.clientId
    keyVaultName:aifoundry.outputs.keyvaultName
    logAnalyticsWorkspaceResourceName: aifoundry.outputs.logAnalyticsWorkspaceResourceName
    logAnalyticsWorkspaceResourceGroup: aifoundry.outputs.logAnalyticsWorkspaceResourceGroup
    logAnalyticsWorkspaceSubscription: aifoundry.outputs.logAnalyticsWorkspaceSubscription
    sqlServerName: sqlDBModule.outputs.sqlServerName
    sqlDbName: sqlDBModule.outputs.sqlDbName
    sqlUsers: [
      {
        principalId: managedIdentityModule.outputs.managedIdentityBackendAppOutput.clientId
        principalName: managedIdentityModule.outputs.managedIdentityBackendAppOutput.name
        databaseRoles: ['db_datareader', 'db_datawriter']
      }
    ]
  }
}

module hostingplan 'deploy_app_service_plan.bicep' = {
  name: 'deploy_app_service_plan'
  params: {
    solutionLocation: solutionLocation
    HostingPlanName: '${abbrs.compute.appServicePlan}${solutionPrefix}'
  }
}

module backend_docker 'deploy_backend_docker.bicep' = {
  name: 'deploy_backend_docker'
  params: {
    name: 'api-${solutionPrefix}'
    solutionLocation: solutionLocation
    imageTag: imageTag
    acrName: useLocalBuildLower == 'true' ? containerRegistry.outputs.createdAcrName : acrName 
    appServicePlanId: hostingplan.outputs.name
    applicationInsightsId: aifoundry.outputs.applicationInsightsId
    userassignedIdentityId: managedIdentityModule.outputs.managedIdentityBackendAppOutput.id
    aiProjectName: aifoundry.outputs.aiProjectName
    keyVaultName: kvault.outputs.keyvaultName
<<<<<<< HEAD
    useLocalBuild: useLocalBuildLower
=======
    aiServicesName: aifoundry.outputs.aiServicesName
>>>>>>> f03ec141
    appSettings: {
      AZURE_OPENAI_DEPLOYMENT_MODEL: gptModelName
      AZURE_OPENAI_ENDPOINT: aifoundry.outputs.aiServicesTarget
      AZURE_OPENAI_API_VERSION: azureOpenAIApiVersion
      AZURE_OPENAI_RESOURCE: aifoundry.outputs.aiServicesName
      AZURE_AI_AGENT_ENDPOINT: aifoundry.outputs.projectEndpoint
      AZURE_AI_AGENT_MODEL_DEPLOYMENT_NAME: gptModelName
      USE_CHAT_HISTORY_ENABLED: 'True'
      AZURE_COSMOSDB_ACCOUNT: cosmosDBModule.outputs.cosmosAccountName
      AZURE_COSMOSDB_CONVERSATIONS_CONTAINER: cosmosDBModule.outputs.cosmosContainerName
      AZURE_COSMOSDB_DATABASE: cosmosDBModule.outputs.cosmosDatabaseName
      AZURE_COSMOSDB_ENABLE_FEEDBACK: 'True'
      SQLDB_DATABASE: sqlDBModule.outputs.sqlDbName
      SQLDB_SERVER: sqlDBModule.outputs.sqlServerName
      SQLDB_USERNAME: sqlDBModule.outputs.sqlDbUser
      SQLDB_USER_MID: managedIdentityModule.outputs.managedIdentityBackendAppOutput.clientId

      AZURE_AI_SEARCH_ENDPOINT: aifoundry.outputs.aiSearchTarget
      AZURE_AI_SEARCH_API_KEY: '@Microsoft.KeyVault(SecretUri=${kvault.outputs.keyvaultUri}secrets/AZURE-SEARCH-KEY/)'
      AZURE_AI_SEARCH_INDEX: 'call_transcripts_index'
      USE_AI_PROJECT_CLIENT: 'False'
      DISPLAY_CHART_DEFAULT: 'False'
      APPLICATIONINSIGHTS_CONNECTION_STRING: aifoundry.outputs.applicationInsightsConnectionString
      DUMMY_TEST: 'True'
    }
  }
  scope: resourceGroup(resourceGroup().name)
}

module frontend_docker 'deploy_frontend_docker.bicep' = {
  name: 'deploy_frontend_docker'
  params: {
    name: '${abbrs.compute.webApp}${solutionPrefix}'
    solutionLocation:solutionLocation
    imageTag: imageTag
    acrName: useLocalBuildLower == 'true' ? containerRegistry.outputs.createdAcrName : acrName
    appServicePlanId: hostingplan.outputs.name
    applicationInsightsId: aifoundry.outputs.applicationInsightsId
    useLocalBuild: useLocalBuildLower
    appSettings:{
      APP_API_BASE_URL:backend_docker.outputs.appUrl
    }
  }
  scope: resourceGroup(resourceGroup().name)
}

output SOLUTION_NAME string = solutionPrefix
output RESOURCE_GROUP_NAME string = resourceGroup().name
output RESOURCE_GROUP_LOCATION string = solutionLocation
output ENVIRONMENT_NAME string = environmentName
output AZURE_CONTENT_UNDERSTANDING_LOCATION string = contentUnderstandingLocation
output AZURE_SECONDARY_LOCATION string = secondaryLocation
output APPINSIGHTS_INSTRUMENTATIONKEY string = backend_docker.outputs.appInsightInstrumentationKey
output AZURE_AI_PROJECT_CONN_STRING string = aifoundry.outputs.projectEndpoint
output AZURE_AI_PROJECT_NAME string = aifoundry.outputs.aiProjectName
output AZURE_AI_SEARCH_API_KEY string = ''
output AZURE_AI_SEARCH_ENDPOINT string = aifoundry.outputs.aiSearchTarget
output AZURE_AI_SEARCH_INDEX string = 'call_transcripts_index'
output AZURE_COSMOSDB_ACCOUNT string = cosmosDBModule.outputs.cosmosAccountName
output AZURE_COSMOSDB_CONVERSATIONS_CONTAINER string = 'conversations'
output AZURE_COSMOSDB_DATABASE string = 'db_conversation_history'
output AZURE_COSMOSDB_ENABLE_FEEDBACK string = 'True'
output AZURE_OPENAI_DEPLOYMENT_MODEL string = gptModelName
output AZURE_OPENAI_DEPLOYMENT_MODEL_CAPACITY int = gptDeploymentCapacity
output AZURE_OPENAI_ENDPOINT string = aifoundry.outputs.aiServicesTarget
output AZURE_OPENAI_MODEL_DEPLOYMENT_TYPE string = deploymentType
output AZURE_OPENAI_EMBEDDING_MODEL string = embeddingModel
output AZURE_OPENAI_EMBEDDING_MODEL_CAPACITY int = embeddingDeploymentCapacity
output AZURE_OPENAI_API_VERSION string = azureOpenAIApiVersion
output AZURE_OPENAI_RESOURCE string = aifoundry.outputs.aiServicesName
output REACT_APP_LAYOUT_CONFIG string = backend_docker.outputs.reactAppLayoutConfig
output SQLDB_DATABASE string = sqlDBModule.outputs.sqlDbName
output SQLDB_SERVER string = sqlDBModule.outputs.sqlServerName
output SQLDB_USER_MID string = managedIdentityModule.outputs.managedIdentityBackendAppOutput.clientId
output SQLDB_USERNAME string = sqlDBModule.outputs.sqlDbUser
output USE_AI_PROJECT_CLIENT string = 'False'
output USE_CHAT_HISTORY_ENABLED string = 'True'
output DISPLAY_CHART_DEFAULT string = 'False'
<<<<<<< HEAD
output ACR_NAME string = containerRegistry.outputs.createdAcrName
output ACR_IMAGE_TAG string = imageTag
=======
output AZURE_AI_AGENT_ENDPOINT string = aifoundry.outputs.projectEndpoint
output AZURE_AI_AGENT_MODEL_DEPLOYMENT_NAME string = gptModelName
>>>>>>> f03ec141

output API_APP_URL string = backend_docker.outputs.appUrl
output WEB_APP_URL string = frontend_docker.outputs.appUrl
output APPLICATIONINSIGHTS_CONNECTION_STRING string = aifoundry.outputs.applicationInsightsConnectionString<|MERGE_RESOLUTION|>--- conflicted
+++ resolved
@@ -57,27 +57,25 @@
 @description('Capacity of the Embedding Model deployment')
 param embeddingDeploymentCapacity int = 80
 
-<<<<<<< HEAD
-param imageTag string = 'latest_migrated'
+param imageTag string = 'latest'
 var acrName = 'kmcontainerreg'
-=======
-param imageTag string = 'latest'
->>>>>>> f03ec141
 
 param AZURE_LOCATION string=''
 var solutionLocation = empty(AZURE_LOCATION) ? resourceGroup().location : AZURE_LOCATION
 
+@description('Set this flag to true only if you are deplpoying from Local')
+param useLocalBuild string = 'false'
+
+// Convert input to lowercase
+var useLocalBuildLower = toLower(useLocalBuild)
+
 var uniqueId = toLower(uniqueString(subscription().id, environmentName, solutionLocation))
 var solutionPrefix = 'km${padLeft(take(uniqueId, 12), 12, '0')}'
-// var resourceGroupName = resourceGroup().name
+
+var containerRegistryName = '${abbrs.containers.containerRegistry}${solutionPrefix}'
+var containerRegistryNameCleaned = replace(containerRegistryName, '-', '')
 
 var baseUrl = 'https://raw.githubusercontent.com/microsoft/Conversation-Knowledge-Mining-Solution-Accelerator/main/'
-
-@description('Set this flag to true only if you are deplpoying from Local')
-param useLocalBuild string = 'false'
-
-// Convert input to lowercase
-var useLocalBuildLower = toLower(useLocalBuild)
 
 // ========== Managed Identity ========== //
 module managedIdentityModule 'deploy_managed_identity.bicep' = {
@@ -99,15 +97,6 @@
     managedIdentityObjectId:managedIdentityModule.outputs.managedIdentityOutput.objectId
   }
   scope: resourceGroup(resourceGroup().name)
-}
-
-// ========== Container Registry ========== //
-module containerRegistry 'deploy_container_registry.bicep' = {
-  name: 'deploy_container_registry'
-  params: {
-    environmentName: environmentName
-    solutionLocation: solutionLocation
-  }
 }
 
 // ==========AI Foundry and related resources ========== //
@@ -126,7 +115,6 @@
     embeddingModel: embeddingModel
     embeddingDeploymentCapacity: embeddingDeploymentCapacity
     managedIdentityObjectId: managedIdentityModule.outputs.managedIdentityOutput.objectId
-    containerRegistryId: containerRegistry.outputs.createdAcrId
     existingLogAnalyticsWorkspaceId: existingLogAnalyticsWorkspaceId
 
   }
@@ -218,17 +206,14 @@
     name: 'api-${solutionPrefix}'
     solutionLocation: solutionLocation
     imageTag: imageTag
-    acrName: useLocalBuildLower == 'true' ? containerRegistry.outputs.createdAcrName : acrName 
+    acrName: useLocalBuildLower == 'true' ? containerRegistryNameCleaned : acrName
     appServicePlanId: hostingplan.outputs.name
     applicationInsightsId: aifoundry.outputs.applicationInsightsId
     userassignedIdentityId: managedIdentityModule.outputs.managedIdentityBackendAppOutput.id
     aiProjectName: aifoundry.outputs.aiProjectName
     keyVaultName: kvault.outputs.keyvaultName
-<<<<<<< HEAD
+    aiServicesName: aifoundry.outputs.aiServicesName
     useLocalBuild: useLocalBuildLower
-=======
-    aiServicesName: aifoundry.outputs.aiServicesName
->>>>>>> f03ec141
     appSettings: {
       AZURE_OPENAI_DEPLOYMENT_MODEL: gptModelName
       AZURE_OPENAI_ENDPOINT: aifoundry.outputs.aiServicesTarget
@@ -264,7 +249,7 @@
     name: '${abbrs.compute.webApp}${solutionPrefix}'
     solutionLocation:solutionLocation
     imageTag: imageTag
-    acrName: useLocalBuildLower == 'true' ? containerRegistry.outputs.createdAcrName : acrName
+    acrName: useLocalBuildLower == 'true' ? containerRegistryNameCleaned : acrName
     appServicePlanId: hostingplan.outputs.name
     applicationInsightsId: aifoundry.outputs.applicationInsightsId
     useLocalBuild: useLocalBuildLower
@@ -307,13 +292,10 @@
 output USE_AI_PROJECT_CLIENT string = 'False'
 output USE_CHAT_HISTORY_ENABLED string = 'True'
 output DISPLAY_CHART_DEFAULT string = 'False'
-<<<<<<< HEAD
-output ACR_NAME string = containerRegistry.outputs.createdAcrName
-output ACR_IMAGE_TAG string = imageTag
-=======
 output AZURE_AI_AGENT_ENDPOINT string = aifoundry.outputs.projectEndpoint
 output AZURE_AI_AGENT_MODEL_DEPLOYMENT_NAME string = gptModelName
->>>>>>> f03ec141
+output ACR_NAME string = useLocalBuildLower == 'true' ? containerRegistryNameCleaned : acrName
+output AZURE_ENV_IMAGETAG string = imageTag
 
 output API_APP_URL string = backend_docker.outputs.appUrl
 output WEB_APP_URL string = frontend_docker.outputs.appUrl
