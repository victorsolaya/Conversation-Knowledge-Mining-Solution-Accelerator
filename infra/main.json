--- conflicted
+++ resolved
@@ -5,11 +5,7 @@
     "_generator": {
       "name": "bicep",
       "version": "0.36.1.42791",
-<<<<<<< HEAD
       "templateHash": "3033954888112024580"
-=======
-      "templateHash": "14797468639789152416"
->>>>>>> b49d4add
     }
   },
   "parameters": {
@@ -656,11 +652,7 @@
             "_generator": {
               "name": "bicep",
               "version": "0.36.1.42791",
-<<<<<<< HEAD
               "templateHash": "11716070346490705965"
-=======
-              "templateHash": "1288056001550775266"
->>>>>>> b49d4add
             }
           },
           "parameters": {
@@ -1318,7 +1310,6 @@
             {
               "type": "Microsoft.KeyVault/vaults/secrets",
               "apiVersion": "2021-11-01-preview",
-<<<<<<< HEAD
               "name": "[format('{0}/{1}', parameters('keyVaultName'), 'AZURE-OPENAI-EMBEDDING-MODEL')]",
               "properties": {
                 "value": "[parameters('embeddingModel')]"
@@ -1328,9 +1319,6 @@
               "type": "Microsoft.KeyVault/vaults/secrets",
               "apiVersion": "2021-11-01-preview",
               "name": "[format('{0}/{1}', parameters('keyVaultName'), 'AZURE-AI-PROJECT-CONN-STRING')]",
-=======
-              "name": "[format('{0}/{1}', parameters('keyVaultName'), 'AZURE-OPENAI-CU-ENDPOINT')]",
->>>>>>> b49d4add
               "properties": {
                 "value": "[format('{0};{1};{2};{3}', variables('aiProjectName'), subscription().subscriptionId, resourceGroup().name, variables('aiProjectName'))]"
               },
@@ -1341,7 +1329,6 @@
             {
               "type": "Microsoft.KeyVault/vaults/secrets",
               "apiVersion": "2021-11-01-preview",
-<<<<<<< HEAD
               "name": "[format('{0}/{1}', parameters('keyVaultName'), 'AZURE-OPENAI-CU-ENDPOINT')]",
               "properties": {
                 "value": "[reference(resourceId('Microsoft.CognitiveServices/accounts', variables('aiServicesName_cu')), '2025-04-01-preview').endpoints['OpenAI Language Model Instance API']]"
@@ -1353,8 +1340,6 @@
             {
               "type": "Microsoft.KeyVault/vaults/secrets",
               "apiVersion": "2021-11-01-preview",
-=======
->>>>>>> b49d4add
               "name": "[format('{0}/{1}', parameters('keyVaultName'), 'AZURE-OPENAI-CU-VERSION')]",
               "properties": {
                 "value": "?api-version=2024-12-01-preview"
