--- conflicted
+++ resolved
@@ -5,11 +5,7 @@
     "_generator": {
       "name": "bicep",
       "version": "0.36.1.42791",
-<<<<<<< HEAD
-      "templateHash": "3001611551215986671"
-=======
       "templateHash": "13054052551237865749"
->>>>>>> f03ec141
     }
   },
   "parameters": {
@@ -351,11 +347,6 @@
       }
     },
     "abbrs": "[variables('$fxv#0')]",
-<<<<<<< HEAD
-    "azureOpenAIApiVersion": "2024-02-15-preview",
-    "acrName": "kmcontainerreg",
-=======
->>>>>>> f03ec141
     "solutionLocation": "[if(empty(parameters('AZURE_LOCATION')), resourceGroup().location, parameters('AZURE_LOCATION'))]",
     "uniqueId": "[toLower(uniqueString(subscription().id, parameters('environmentName'), variables('solutionLocation')))]",
     "solutionPrefix": "[format('km{0}', padLeft(take(variables('uniqueId'), 12), 12, '0'))]",
@@ -951,12 +942,6 @@
           "managedIdentityObjectId": {
             "value": "[reference(extensionResourceId(format('/subscriptions/{0}/resourceGroups/{1}', subscription().subscriptionId, resourceGroup().name), 'Microsoft.Resources/deployments', 'deploy_managed_identity'), '2022-09-01').outputs.managedIdentityOutput.value.objectId]"
           },
-<<<<<<< HEAD
-          "containerRegistryId": {
-            "value": "[reference(resourceId('Microsoft.Resources/deployments', 'deploy_container_registry'), '2022-09-01').outputs.createdAcrId.value]"
-          },
-=======
->>>>>>> f03ec141
           "existingLogAnalyticsWorkspaceId": {
             "value": "[parameters('existingLogAnalyticsWorkspaceId')]"
           }
@@ -968,11 +953,7 @@
             "_generator": {
               "name": "bicep",
               "version": "0.36.1.42791",
-<<<<<<< HEAD
-              "templateHash": "7965906478963024221"
-=======
               "templateHash": "1417417976966483720"
->>>>>>> f03ec141
             }
           },
           "parameters": {
@@ -1015,12 +996,6 @@
             "existingLogAnalyticsWorkspaceId": {
               "type": "string",
               "defaultValue": ""
-<<<<<<< HEAD
-            },
-            "containerRegistryId": {
-              "type": "string"
-=======
->>>>>>> f03ec141
             }
           },
           "variables": {
@@ -1284,71 +1259,15 @@
                 "raiPolicyName": "Microsoft.Default"
               }
             ],
-<<<<<<< HEAD
-            "useExisting": "[not(empty(parameters('existingLogAnalyticsWorkspaceId')))]",
-=======
             "containerRegistryNameCleaned": "[replace(variables('containerRegistryName'), '-', '')]",
             "useExisting": "[not(empty(parameters('existingLogAnalyticsWorkspaceId')))]",
             "existingLawSubscription": "[if(variables('useExisting'), split(parameters('existingLogAnalyticsWorkspaceId'), '/')[2], '')]",
->>>>>>> f03ec141
             "existingLawResourceGroup": "[if(variables('useExisting'), split(parameters('existingLogAnalyticsWorkspaceId'), '/')[4], '')]",
             "existingLawName": "[if(variables('useExisting'), split(parameters('existingLogAnalyticsWorkspaceId'), '/')[8], '')]",
             "storageNameCleaned": "[replace(variables('storageName'), '-', '')]"
           },
           "resources": [
             {
-<<<<<<< HEAD
-              "type": "Microsoft.MachineLearningServices/workspaces/connections",
-              "apiVersion": "2024-07-01-preview",
-              "name": "[format('{0}/{1}', variables('aiHubName'), format('{0}-connection-AzureOpenAI', variables('aiHubName')))]",
-              "properties": {
-                "category": "AIServices",
-                "target": "[reference(resourceId('Microsoft.CognitiveServices/accounts', variables('aiServicesName')), '2024-04-01-preview').endpoint]",
-                "authType": "ApiKey",
-                "isSharedToAll": true,
-                "credentials": {
-                  "key": "[listKeys(resourceId('Microsoft.CognitiveServices/accounts', variables('aiServicesName')), '2024-04-01-preview').key1]"
-                },
-                "metadata": {
-                  "ApiType": "Azure",
-                  "ResourceId": "[resourceId('Microsoft.CognitiveServices/accounts', variables('aiServicesName'))]"
-                }
-              },
-              "dependsOn": [
-                "[resourceId('Microsoft.MachineLearningServices/workspaces', variables('aiHubName'))]",
-                "[resourceId('Microsoft.Search/searchServices', variables('aiSearchName'))]",
-                "[resourceId('Microsoft.CognitiveServices/accounts', variables('aiServicesName'))]",
-                "aiServicesDeployments"
-              ]
-            },
-            {
-              "type": "Microsoft.MachineLearningServices/workspaces/connections",
-              "apiVersion": "2024-07-01-preview",
-              "name": "[format('{0}/{1}', variables('aiHubName'), format('{0}-connection-AzureAISearch', variables('aiHubName')))]",
-              "properties": {
-                "category": "CognitiveSearch",
-                "target": "[format('https://{0}.search.windows.net', variables('aiSearchName'))]",
-                "authType": "ApiKey",
-                "isSharedToAll": true,
-                "credentials": {
-                  "key": "[listAdminKeys(resourceId('Microsoft.Search/searchServices', variables('aiSearchName')), '2023-11-01').primaryKey]"
-                },
-                "metadata": {
-                  "type": "azure_ai_search",
-                  "ApiType": "Azure",
-                  "ResourceId": "[resourceId('Microsoft.Search/searchServices', variables('aiSearchName'))]",
-                  "ApiVersion": "2024-05-01-preview",
-                  "DeploymentApiVersion": "2023-11-01"
-                }
-              },
-              "dependsOn": [
-                "[resourceId('Microsoft.MachineLearningServices/workspaces', variables('aiHubName'))]",
-                "[resourceId('Microsoft.Search/searchServices', variables('aiSearchName'))]"
-              ]
-            },
-            {
-=======
->>>>>>> f03ec141
               "condition": "[not(variables('useExisting'))]",
               "type": "Microsoft.OperationalInsights/workspaces",
               "apiVersion": "2023-09-01",
@@ -1595,29 +1514,13 @@
               "apiVersion": "2022-04-01",
               "name": "[guid(resourceGroup().id, resourceId('Microsoft.CognitiveServices/accounts', variables('aiServicesName')), extensionResourceId(resourceId('Microsoft.CognitiveServices/accounts', variables('aiServicesName_cu')), 'Microsoft.Authorization/roleDefinitions', '64702f94-c441-49e6-a78b-ef80e0188fee'))]",
               "properties": {
-<<<<<<< HEAD
-                "friendlyName": "[variables('aiHubFriendlyName')]",
-                "description": "[variables('aiHubDescription')]",
-                "keyVault": "[resourceId('Microsoft.KeyVault/vaults', parameters('keyVaultName'))]",
-                "storageAccount": "[resourceId('Microsoft.Storage/storageAccounts', variables('storageNameCleaned'))]",
-                "applicationInsights": "[resourceId('Microsoft.Insights/components', variables('applicationInsightsName'))]",
-                "containerRegistry": "[parameters('containerRegistryId')]"
-=======
                 "principalId": "[reference(resourceId('Microsoft.CognitiveServices/accounts', variables('aiServicesName')), '2025-04-01-preview', 'full').identity.principalId]",
                 "roleDefinitionId": "[extensionResourceId(resourceId('Microsoft.CognitiveServices/accounts', variables('aiServicesName_cu')), 'Microsoft.Authorization/roleDefinitions', '64702f94-c441-49e6-a78b-ef80e0188fee')]",
                 "principalType": "ServicePrincipal"
->>>>>>> f03ec141
-              },
-              "dependsOn": [
-<<<<<<< HEAD
-                "[resourceId('Microsoft.Search/searchServices', variables('aiSearchName'))]",
-                "aiServicesDeployments",
-                "[resourceId('Microsoft.Insights/components', variables('applicationInsightsName'))]",
-                "[resourceId('Microsoft.Storage/storageAccounts', variables('storageNameCleaned'))]"
-=======
+              },
+              "dependsOn": [
                 "[resourceId('Microsoft.CognitiveServices/accounts', variables('aiServicesName'))]",
                 "[resourceId('Microsoft.CognitiveServices/accounts', variables('aiServicesName_cu'))]"
->>>>>>> f03ec141
               ]
             },
             {
@@ -1926,13 +1829,10 @@
             "logAnalyticsWorkspaceResourceGroup": {
               "type": "string",
               "value": "[if(variables('useExisting'), variables('existingLawResourceGroup'), resourceGroup().name)]"
-<<<<<<< HEAD
-=======
             },
             "logAnalyticsWorkspaceSubscription": {
               "type": "string",
               "value": "[if(variables('useExisting'), variables('existingLawSubscription'), subscription().subscriptionId)]"
->>>>>>> f03ec141
             },
             "storageAccountName": {
               "type": "string",
@@ -2567,12 +2467,9 @@
           "logAnalyticsWorkspaceResourceGroup": {
             "value": "[reference(extensionResourceId(format('/subscriptions/{0}/resourceGroups/{1}', subscription().subscriptionId, resourceGroup().name), 'Microsoft.Resources/deployments', 'deploy_ai_foundry'), '2022-09-01').outputs.logAnalyticsWorkspaceResourceGroup.value]"
           },
-<<<<<<< HEAD
-=======
           "logAnalyticsWorkspaceSubscription": {
             "value": "[reference(extensionResourceId(format('/subscriptions/{0}/resourceGroups/{1}', subscription().subscriptionId, resourceGroup().name), 'Microsoft.Resources/deployments', 'deploy_ai_foundry'), '2022-09-01').outputs.logAnalyticsWorkspaceSubscription.value]"
           },
->>>>>>> f03ec141
           "sqlServerName": {
             "value": "[reference(extensionResourceId(format('/subscriptions/{0}/resourceGroups/{1}', subscription().subscriptionId, resourceGroup().name), 'Microsoft.Resources/deployments', 'deploy_sql_db'), '2022-09-01').outputs.sqlServerName.value]"
           },
@@ -2599,11 +2496,7 @@
             "_generator": {
               "name": "bicep",
               "version": "0.36.1.42791",
-<<<<<<< HEAD
-              "templateHash": "9255059941824837152"
-=======
               "templateHash": "10426348648679250893"
->>>>>>> f03ec141
             }
           },
           "parameters": {
@@ -2668,12 +2561,9 @@
             },
             "logAnalyticsWorkspaceResourceGroup": {
               "type": "string"
-<<<<<<< HEAD
-=======
             },
             "logAnalyticsWorkspaceSubscription": {
               "type": "string"
->>>>>>> f03ec141
             }
           },
           "variables": {
@@ -2690,13 +2580,8 @@
                 "appLogsConfiguration": {
                   "destination": "log-analytics",
                   "logAnalyticsConfiguration": {
-<<<<<<< HEAD
-                    "customerId": "[reference(extensionResourceId(format('/subscriptions/{0}/resourceGroups/{1}', subscription().subscriptionId, parameters('logAnalyticsWorkspaceResourceGroup')), 'Microsoft.OperationalInsights/workspaces', parameters('logAnalyticsWorkspaceResourceName')), '2020-10-01').customerId]",
-                    "sharedKey": "[listKeys(extensionResourceId(format('/subscriptions/{0}/resourceGroups/{1}', subscription().subscriptionId, parameters('logAnalyticsWorkspaceResourceGroup')), 'Microsoft.OperationalInsights/workspaces', parameters('logAnalyticsWorkspaceResourceName')), '2020-10-01').primarySharedKey]"
-=======
                     "customerId": "[reference(extensionResourceId(format('/subscriptions/{0}/resourceGroups/{1}', parameters('logAnalyticsWorkspaceSubscription'), parameters('logAnalyticsWorkspaceResourceGroup')), 'Microsoft.OperationalInsights/workspaces', parameters('logAnalyticsWorkspaceResourceName')), '2020-10-01').customerId]",
                     "sharedKey": "[listKeys(extensionResourceId(format('/subscriptions/{0}/resourceGroups/{1}', parameters('logAnalyticsWorkspaceSubscription'), parameters('logAnalyticsWorkspaceResourceGroup')), 'Microsoft.OperationalInsights/workspaces', parameters('logAnalyticsWorkspaceResourceName')), '2020-10-01').primarySharedKey]"
->>>>>>> f03ec141
                   }
                 }
               }
@@ -2896,13 +2781,8 @@
           "keyVaultName": {
             "value": "[reference(extensionResourceId(format('/subscriptions/{0}/resourceGroups/{1}', subscription().subscriptionId, resourceGroup().name), 'Microsoft.Resources/deployments', 'deploy_keyvault'), '2022-09-01').outputs.keyvaultName.value]"
           },
-<<<<<<< HEAD
-          "useLocalBuild": {
-            "value": "[variables('useLocalBuildLower')]"
-=======
           "aiServicesName": {
             "value": "[reference(extensionResourceId(format('/subscriptions/{0}/resourceGroups/{1}', subscription().subscriptionId, resourceGroup().name), 'Microsoft.Resources/deployments', 'deploy_ai_foundry'), '2022-09-01').outputs.aiServicesName.value]"
->>>>>>> f03ec141
           },
           "appSettings": {
             "value": {
@@ -2938,11 +2818,7 @@
             "_generator": {
               "name": "bicep",
               "version": "0.36.1.42791",
-<<<<<<< HEAD
-              "templateHash": "8556329617743538291"
-=======
               "templateHash": "8652244806087395710"
->>>>>>> f03ec141
             }
           },
           "parameters": {
@@ -2977,11 +2853,7 @@
             "keyVaultName": {
               "type": "string"
             },
-<<<<<<< HEAD
-            "useLocalBuild": {
-=======
             "aiServicesName": {
->>>>>>> f03ec141
               "type": "string"
             },
             "name": {
@@ -3033,15 +2905,6 @@
               ]
             },
             {
-<<<<<<< HEAD
-              "condition": "[equals(parameters('useLocalBuild'), 'true')]",
-              "type": "Microsoft.Authorization/roleAssignments",
-              "apiVersion": "2022-04-01",
-              "scope": "[format('Microsoft.ContainerRegistry/registries/{0}', parameters('acrName'))]",
-              "name": "[guid(format('{0}-app-module', parameters('name')), resourceId('Microsoft.Authorization/roleDefinitions', '7f951dda-4ed3-4680-a7ca-43fe172d538d'))]",
-              "properties": {
-                "roleDefinitionId": "[resourceId('Microsoft.Authorization/roleDefinitions', '7f951dda-4ed3-4680-a7ca-43fe172d538d')]",
-=======
               "type": "Microsoft.Authorization/roleAssignments",
               "apiVersion": "2022-04-01",
               "scope": "[format('Microsoft.CognitiveServices/accounts/{0}/projects/{1}', parameters('aiServicesName'), parameters('aiProjectName'))]",
@@ -3061,7 +2924,6 @@
               "name": "[guid(format('{0}-app-module', parameters('name')), resourceId('Microsoft.CognitiveServices/accounts', parameters('aiServicesName')), resourceId('Microsoft.Authorization/roleDefinitions', '53ca6127-db72-4b80-b1b0-d745d6d5456d'))]",
               "properties": {
                 "roleDefinitionId": "[resourceId('Microsoft.Authorization/roleDefinitions', '53ca6127-db72-4b80-b1b0-d745d6d5456d')]",
->>>>>>> f03ec141
                 "principalId": "[reference(resourceId('Microsoft.Resources/deployments', format('{0}-app-module', parameters('name'))), '2022-09-01').outputs.identityPrincipalId.value]"
               },
               "dependsOn": [
@@ -3107,11 +2969,7 @@
                     "_generator": {
                       "name": "bicep",
                       "version": "0.36.1.42791",
-<<<<<<< HEAD
-                      "templateHash": "3106328795970379851"
-=======
                       "templateHash": "13681420120720011117"
->>>>>>> f03ec141
                     }
                   },
                   "parameters": {
@@ -3353,11 +3211,7 @@
             "_generator": {
               "name": "bicep",
               "version": "0.36.1.42791",
-<<<<<<< HEAD
-              "templateHash": "14303739685044053977"
-=======
               "templateHash": "9504691758974706160"
->>>>>>> f03ec141
             }
           },
           "parameters": {
@@ -3444,11 +3298,7 @@
                     "_generator": {
                       "name": "bicep",
                       "version": "0.36.1.42791",
-<<<<<<< HEAD
-                      "templateHash": "3106328795970379851"
-=======
                       "templateHash": "13681420120720011117"
->>>>>>> f03ec141
                     }
                   },
                   "parameters": {
@@ -3766,15 +3616,6 @@
       "type": "string",
       "value": "False"
     },
-<<<<<<< HEAD
-    "ACR_NAME": {
-      "type": "string",
-      "value": "[reference(resourceId('Microsoft.Resources/deployments', 'deploy_container_registry'), '2022-09-01').outputs.createdAcrName.value]"
-    },
-    "ACR_IMAGE_TAG": {
-      "type": "string",
-      "value": "[parameters('imageTag')]"
-=======
     "AZURE_AI_AGENT_ENDPOINT": {
       "type": "string",
       "value": "[reference(extensionResourceId(format('/subscriptions/{0}/resourceGroups/{1}', subscription().subscriptionId, resourceGroup().name), 'Microsoft.Resources/deployments', 'deploy_ai_foundry'), '2022-09-01').outputs.projectEndpoint.value]"
@@ -3782,7 +3623,6 @@
     "AZURE_AI_AGENT_MODEL_DEPLOYMENT_NAME": {
       "type": "string",
       "value": "[parameters('gptModelName')]"
->>>>>>> f03ec141
     },
     "API_APP_URL": {
       "type": "string",
