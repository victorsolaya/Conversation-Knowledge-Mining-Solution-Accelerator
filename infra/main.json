--- conflicted
+++ resolved
@@ -5,11 +5,7 @@
     "_generator": {
       "name": "bicep",
       "version": "0.33.93.31351",
-<<<<<<< HEAD
-      "templateHash": "6191566775176424772"
-=======
-      "templateHash": "11681606312393631861"
->>>>>>> 674dec62
+      "templateHash": "13203313012670929207"
     }
   },
   "parameters": {
@@ -407,11 +403,7 @@
             "_generator": {
               "name": "bicep",
               "version": "0.33.93.31351",
-<<<<<<< HEAD
-              "templateHash": "18431175920737860868"
-=======
-              "templateHash": "1675749319689275164"
->>>>>>> 674dec62
+              "templateHash": "857948070943776452"
             }
           },
           "parameters": {
@@ -1744,78 +1736,8 @@
             },
             "containerName": {
               "type": "string"
-<<<<<<< HEAD
             },
             "containerAppName": {
-=======
-            }
-          },
-          "resources": [
-            {
-              "type": "Microsoft.Resources/deploymentScripts",
-              "apiVersion": "2020-10-01",
-              "name": "copy_demo_Data",
-              "kind": "AzureCLI",
-              "location": "[parameters('solutionLocation')]",
-              "identity": {
-                "type": "UserAssigned",
-                "userAssignedIdentities": {
-                  "[format('{0}', parameters('managedIdentityObjectId'))]": {}
-                }
-              },
-              "properties": {
-                "azCliVersion": "2.50.0",
-                "primaryScriptUri": "[format('{0}infra/scripts/copy_kb_files.sh', parameters('baseUrl'))]",
-                "arguments": "[format('{0} {1} {2}', parameters('storageAccountName'), parameters('containerName'), parameters('baseUrl'))]",
-                "timeout": "PT1H",
-                "retentionInterval": "PT1H",
-                "cleanupPreference": "OnSuccess"
-              }
-            }
-          ]
-        }
-      },
-      "dependsOn": [
-        "[extensionResourceId(format('/subscriptions/{0}/resourceGroups/{1}', subscription().subscriptionId, resourceGroup().name), 'Microsoft.Resources/deployments', 'deploy_managed_identity')]",
-        "[extensionResourceId(format('/subscriptions/{0}/resourceGroups/{1}', subscription().subscriptionId, resourceGroup().name), 'Microsoft.Resources/deployments', 'deploy_storage_account')]"
-      ]
-    },
-    {
-      "type": "Microsoft.Resources/deployments",
-      "apiVersion": "2022-09-01",
-      "name": "deploy_index_scripts",
-      "properties": {
-        "expressionEvaluationOptions": {
-          "scope": "inner"
-        },
-        "mode": "Incremental",
-        "parameters": {
-          "solutionLocation": {
-            "value": "[parameters('secondaryLocation')]"
-          },
-          "identity": {
-            "value": "[reference(extensionResourceId(format('/subscriptions/{0}/resourceGroups/{1}', subscription().subscriptionId, resourceGroup().name), 'Microsoft.Resources/deployments', 'deploy_managed_identity'), '2022-09-01').outputs.managedIdentityOutput.value.id]"
-          },
-          "baseUrl": {
-            "value": "[variables('baseUrl')]"
-          },
-          "keyVaultName": {
-            "value": "[reference(extensionResourceId(format('/subscriptions/{0}/resourceGroups/{1}', subscription().subscriptionId, resourceGroup().name), 'Microsoft.Resources/deployments', 'deploy_ai_foundry'), '2022-09-01').outputs.keyvaultName.value]"
-          }
-        },
-        "template": {
-          "$schema": "https://schema.management.azure.com/schemas/2019-04-01/deploymentTemplate.json#",
-          "contentVersion": "1.0.0.0",
-          "metadata": {
-            "_generator": {
-              "name": "bicep",
-              "version": "0.33.93.31351",
-              "templateHash": "16955379019952955448"
-            }
-          },
-          "parameters": {
-            "solutionLocation": {
->>>>>>> 674dec62
               "type": "string",
               "defaultValue": "[format('{0}containerapp', parameters('solutionName'))]"
             },
