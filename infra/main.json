{
  "$schema": "https://schema.management.azure.com/schemas/2019-04-01/deploymentTemplate.json#",
  "contentVersion": "1.0.0.0",
  "metadata": {
    "_generator": {
      "name": "bicep",
      "version": "0.36.177.2456",
<<<<<<< HEAD
      "templateHash": "6616332615371481762"
=======
      "templateHash": "17704462661346419099"
>>>>>>> e3c9d0a9
    }
  },
  "parameters": {
    "environmentName": {
      "type": "string",
      "minLength": 3,
      "maxLength": 20,
      "metadata": {
        "description": "A unique prefix for all resources in this deployment. This should be 3-20 characters long:"
      }
    },
    "existingLogAnalyticsWorkspaceId": {
      "type": "string",
      "defaultValue": "",
      "metadata": {
        "description": "Optional: Existing Log Analytics Workspace Resource ID"
      }
    },
    "azureExistingAIProjectResourceId": {
      "type": "string",
      "defaultValue": "",
      "metadata": {
        "description": "Use this parameter to use an existing AI project resource ID"
      }
    },
    "contentUnderstandingLocation": {
      "type": "string",
      "defaultValue": "swedencentral",
      "allowedValues": [
        "swedencentral",
        "australiaeast"
      ],
      "metadata": {
        "azd": {
          "type": "location"
        },
        "description": "Location for the Content Understanding service deployment:"
      },
      "minLength": 1
    },
    "secondaryLocation": {
      "type": "string",
      "defaultValue": "eastus2",
      "minLength": 1,
      "metadata": {
        "description": "Secondary location for databases creation(example:eastus2):"
      }
    },
    "deploymentType": {
      "type": "string",
      "defaultValue": "GlobalStandard",
      "allowedValues": [
        "Standard",
        "GlobalStandard"
      ],
      "minLength": 1,
      "metadata": {
        "description": "GPT model deployment type:"
      }
    },
    "gptModelName": {
      "type": "string",
      "defaultValue": "gpt-4o-mini",
      "metadata": {
        "description": "Name of the GPT model to deploy:"
      }
    },
    "gptModelVersion": {
      "type": "string",
      "defaultValue": "2024-07-18",
      "metadata": {
        "description": "Version of the GPT model to deploy:"
      }
    },
    "azureOpenAIApiVersion": {
      "type": "string",
      "defaultValue": "2025-01-01-preview"
    },
    "azureAiAgentApiVersion": {
      "type": "string",
      "defaultValue": "2025-05-01"
    },
    "gptDeploymentCapacity": {
      "type": "int",
      "defaultValue": 150,
      "minValue": 10,
      "metadata": {
        "description": "Capacity of the GPT deployment:"
      }
    },
    "embeddingModel": {
      "type": "string",
      "defaultValue": "text-embedding-ada-002",
      "allowedValues": [
        "text-embedding-ada-002"
      ],
      "minLength": 1,
      "metadata": {
        "description": "Name of the Text Embedding model to deploy:"
      }
    },
    "embeddingDeploymentCapacity": {
      "type": "int",
      "defaultValue": 80,
      "minValue": 10,
      "metadata": {
        "description": "Capacity of the Embedding Model deployment"
      }
    },
    "imageTag": {
      "type": "string",
      "defaultValue": "latest_fdp"
    },
    "AZURE_LOCATION": {
      "type": "string",
      "defaultValue": ""
    },
    "useLocalBuild": {
      "type": "string",
      "defaultValue": "false",
      "metadata": {
        "description": "Set this flag to true only if you are deploying from Local"
      }
    },
    "aiDeploymentsLocation": {
      "type": "string",
      "metadata": {
        "azd": {
          "type": "location",
          "usageName": [
            "OpenAI.GlobalStandard.gpt-4o-mini,150",
            "OpenAI.Standard.text-embedding-ada-002,80"
          ]
        },
        "description": "Location for AI Foundry deployment. This is the location where the AI Foundry resources will be deployed."
      }
    }
  },
  "variables": {
    "$fxv#0": {
      "ai": {
        "aiSearch": "srch-",
        "aiServices": "aisa-",
        "aiVideoIndexer": "avi-",
        "machineLearningWorkspace": "mlw-",
        "openAIService": "oai-",
        "botService": "bot-",
        "computerVision": "cv-",
        "contentModerator": "cm-",
        "contentSafety": "cs-",
        "customVisionPrediction": "cstv-",
        "customVisionTraining": "cstvt-",
        "documentIntelligence": "di-",
        "faceApi": "face-",
        "healthInsights": "hi-",
        "immersiveReader": "ir-",
        "languageService": "lang-",
        "speechService": "spch-",
        "translator": "trsl-",
        "aiHub": "aih-",
        "aiHubProject": "aihp-",
        "aiFoundry": "aif-",
        "aiFoundryProject": "aifp-"
      },
      "analytics": {
        "analysisServicesServer": "as",
        "databricksWorkspace": "dbw-",
        "dataExplorerCluster": "dec",
        "dataExplorerClusterDatabase": "dedb",
        "dataFactory": "adf-",
        "digitalTwin": "dt-",
        "streamAnalytics": "asa-",
        "synapseAnalyticsPrivateLinkHub": "synplh-",
        "synapseAnalyticsSQLDedicatedPool": "syndp",
        "synapseAnalyticsSparkPool": "synsp",
        "synapseAnalyticsWorkspaces": "synw",
        "dataLakeStoreAccount": "dls",
        "dataLakeAnalyticsAccount": "dla",
        "eventHubsNamespace": "evhns-",
        "eventHub": "evh-",
        "eventGridDomain": "evgd-",
        "eventGridSubscriptions": "evgs-",
        "eventGridTopic": "evgt-",
        "eventGridSystemTopic": "egst-",
        "hdInsightHadoopCluster": "hadoop-",
        "hdInsightHBaseCluster": "hbase-",
        "hdInsightKafkaCluster": "kafka-",
        "hdInsightSparkCluster": "spark-",
        "hdInsightStormCluster": "storm-",
        "hdInsightMLServicesCluster": "mls-",
        "iotHub": "iot-",
        "provisioningServices": "provs-",
        "provisioningServicesCertificate": "pcert-",
        "powerBIEmbedded": "pbi-",
        "timeSeriesInsightsEnvironment": "tsi-"
      },
      "compute": {
        "appServiceEnvironment": "ase-",
        "appServicePlan": "asp-",
        "loadTesting": "lt-",
        "availabilitySet": "avail-",
        "arcEnabledServer": "arcs-",
        "arcEnabledKubernetesCluster": "arck",
        "batchAccounts": "ba-",
        "cloudService": "cld-",
        "communicationServices": "acs-",
        "diskEncryptionSet": "des",
        "functionApp": "func-",
        "gallery": "gal",
        "hostingEnvironment": "host-",
        "imageTemplate": "it-",
        "managedDiskOS": "osdisk",
        "managedDiskData": "disk",
        "notificationHubs": "ntf-",
        "notificationHubsNamespace": "ntfns-",
        "proximityPlacementGroup": "ppg-",
        "restorePointCollection": "rpc-",
        "snapshot": "snap-",
        "staticWebApp": "stapp-",
        "virtualMachine": "vm",
        "virtualMachineScaleSet": "vmss-",
        "virtualMachineMaintenanceConfiguration": "mc-",
        "virtualMachineStorageAccount": "stvm",
        "webApp": "app-"
      },
      "containers": {
        "aksCluster": "aks-",
        "aksSystemNodePool": "npsystem-",
        "aksUserNodePool": "np-",
        "containerApp": "ca-",
        "containerAppsEnvironment": "cae-",
        "containerRegistry": "cr",
        "containerInstance": "ci",
        "serviceFabricCluster": "sf-",
        "serviceFabricManagedCluster": "sfmc-"
      },
      "databases": {
        "cosmosDBDatabase": "cosmos-",
        "cosmosDBApacheCassandra": "coscas-",
        "cosmosDBMongoDB": "cosmon-",
        "cosmosDBNoSQL": "cosno-",
        "cosmosDBTable": "costab-",
        "cosmosDBGremlin": "cosgrm-",
        "cosmosDBPostgreSQL": "cospos-",
        "cacheForRedis": "redis-",
        "sqlDatabaseServer": "sql-",
        "sqlDatabase": "sqldb-",
        "sqlElasticJobAgent": "sqlja-",
        "sqlElasticPool": "sqlep-",
        "mariaDBServer": "maria-",
        "mariaDBDatabase": "mariadb-",
        "mySQLDatabase": "mysql-",
        "postgreSQLDatabase": "psql-",
        "sqlServerStretchDatabase": "sqlstrdb-",
        "sqlManagedInstance": "sqlmi-"
      },
      "developerTools": {
        "appConfigurationStore": "appcs-",
        "mapsAccount": "map-",
        "signalR": "sigr",
        "webPubSub": "wps-"
      },
      "devOps": {
        "managedGrafana": "amg-"
      },
      "integration": {
        "apiManagementService": "apim-",
        "integrationAccount": "ia-",
        "logicApp": "logic-",
        "serviceBusNamespace": "sbns-",
        "serviceBusQueue": "sbq-",
        "serviceBusTopic": "sbt-",
        "serviceBusTopicSubscription": "sbts-"
      },
      "managementGovernance": {
        "automationAccount": "aa-",
        "applicationInsights": "appi-",
        "monitorActionGroup": "ag-",
        "monitorDataCollectionRules": "dcr-",
        "monitorAlertProcessingRule": "apr-",
        "blueprint": "bp-",
        "blueprintAssignment": "bpa-",
        "dataCollectionEndpoint": "dce-",
        "logAnalyticsWorkspace": "log-",
        "logAnalyticsQueryPacks": "pack-",
        "managementGroup": "mg-",
        "purviewInstance": "pview-",
        "resourceGroup": "rg-",
        "templateSpecsName": "ts-"
      },
      "migration": {
        "migrateProject": "migr-",
        "databaseMigrationService": "dms-",
        "recoveryServicesVault": "rsv-"
      },
      "networking": {
        "applicationGateway": "agw-",
        "applicationSecurityGroup": "asg-",
        "cdnProfile": "cdnp-",
        "cdnEndpoint": "cdne-",
        "connections": "con-",
        "dnsForwardingRuleset": "dnsfrs-",
        "dnsPrivateResolver": "dnspr-",
        "dnsPrivateResolverInboundEndpoint": "in-",
        "dnsPrivateResolverOutboundEndpoint": "out-",
        "firewall": "afw-",
        "firewallPolicy": "afwp-",
        "expressRouteCircuit": "erc-",
        "expressRouteGateway": "ergw-",
        "frontDoorProfile": "afd-",
        "frontDoorEndpoint": "fde-",
        "frontDoorFirewallPolicy": "fdfp-",
        "ipGroups": "ipg-",
        "loadBalancerInternal": "lbi-",
        "loadBalancerExternal": "lbe-",
        "loadBalancerRule": "rule-",
        "localNetworkGateway": "lgw-",
        "natGateway": "ng-",
        "networkInterface": "nic-",
        "networkSecurityGroup": "nsg-",
        "networkSecurityGroupSecurityRules": "nsgsr-",
        "networkWatcher": "nw-",
        "privateLink": "pl-",
        "privateEndpoint": "pep-",
        "publicIPAddress": "pip-",
        "publicIPAddressPrefix": "ippre-",
        "routeFilter": "rf-",
        "routeServer": "rtserv-",
        "routeTable": "rt-",
        "serviceEndpointPolicy": "se-",
        "trafficManagerProfile": "traf-",
        "userDefinedRoute": "udr-",
        "virtualNetwork": "vnet-",
        "virtualNetworkGateway": "vgw-",
        "virtualNetworkManager": "vnm-",
        "virtualNetworkPeering": "peer-",
        "virtualNetworkSubnet": "snet-",
        "virtualWAN": "vwan-",
        "virtualWANHub": "vhub-"
      },
      "security": {
        "bastion": "bas-",
        "keyVault": "kv-",
        "keyVaultManagedHSM": "kvmhsm-",
        "managedIdentity": "id-",
        "sshKey": "sshkey-",
        "vpnGateway": "vpng-",
        "vpnConnection": "vcn-",
        "vpnSite": "vst-",
        "webApplicationFirewallPolicy": "waf",
        "webApplicationFirewallPolicyRuleGroup": "wafrg"
      },
      "storage": {
        "storSimple": "ssimp",
        "backupVault": "bvault-",
        "backupVaultPolicy": "bkpol-",
        "fileShare": "share-",
        "storageAccount": "st",
        "storageSyncService": "sss-"
      },
      "virtualDesktop": {
        "labServicesPlan": "lp-",
        "virtualDesktopHostPool": "vdpool-",
        "virtualDesktopApplicationGroup": "vdag-",
        "virtualDesktopWorkspace": "vdws-",
        "virtualDesktopScalingPlan": "vdscaling-"
      }
    },
    "abbrs": "[variables('$fxv#0')]",
    "solutionLocation": "[if(empty(parameters('AZURE_LOCATION')), resourceGroup().location, parameters('AZURE_LOCATION'))]",
    "useLocalBuildLower": "[toLower(parameters('useLocalBuild'))]",
    "uniqueId": "[toLower(uniqueString(subscription().id, parameters('environmentName'), variables('solutionLocation')))]",
    "solutionPrefix": "[format('km{0}', padLeft(take(variables('uniqueId'), 12), 12, '0'))]",
    "containerRegistryName": "[format('{0}{1}', variables('abbrs').containers.containerRegistry, variables('solutionPrefix'))]",
    "containerRegistryNameCleaned": "[replace(variables('containerRegistryName'), '-', '')]",
    "acrName": "[if(equals(variables('useLocalBuildLower'), 'true'), variables('containerRegistryNameCleaned'), 'kmcontainerreg')]",
    "baseUrl": "https://raw.githubusercontent.com/microsoft/Conversation-Knowledge-Mining-Solution-Accelerator/main/"
  },
  "resources": [
    {
      "type": "Microsoft.Resources/tags",
      "apiVersion": "2021-04-01",
      "name": "default",
      "properties": {
        "tags": {
          "TemplateName": "KM Generic"
        }
      }
    },
    {
      "type": "Microsoft.Resources/deployments",
      "apiVersion": "2022-09-01",
      "name": "deploy_managed_identity",
      "resourceGroup": "[resourceGroup().name]",
      "properties": {
        "expressionEvaluationOptions": {
          "scope": "inner"
        },
        "mode": "Incremental",
        "parameters": {
          "miName": {
            "value": "[format('{0}{1}', variables('abbrs').security.managedIdentity, variables('solutionPrefix'))]"
          },
          "solutionName": {
            "value": "[variables('solutionPrefix')]"
          },
          "solutionLocation": {
            "value": "[variables('solutionLocation')]"
          }
        },
        "template": {
          "$schema": "https://schema.management.azure.com/schemas/2019-04-01/deploymentTemplate.json#",
          "contentVersion": "1.0.0.0",
          "metadata": {
            "_generator": {
              "name": "bicep",
              "version": "0.36.177.2456",
              "templateHash": "11418532774181135376"
            }
          },
          "parameters": {
            "solutionName": {
              "type": "string",
              "minLength": 3,
              "maxLength": 15,
              "metadata": {
                "description": "Solution Name"
              }
            },
            "solutionLocation": {
              "type": "string",
              "metadata": {
                "description": "Solution Location"
              }
            },
            "miName": {
              "type": "string",
              "metadata": {
                "description": "Name"
              }
            }
          },
          "resources": [
            {
              "type": "Microsoft.ManagedIdentity/userAssignedIdentities",
              "apiVersion": "2023-01-31",
              "name": "[parameters('miName')]",
              "location": "[parameters('solutionLocation')]",
              "tags": {
                "app": "[parameters('solutionName')]",
                "location": "[parameters('solutionLocation')]"
              }
            },
            {
              "type": "Microsoft.Authorization/roleAssignments",
              "apiVersion": "2022-04-01",
              "name": "[guid(resourceGroup().id, resourceId('Microsoft.ManagedIdentity/userAssignedIdentities', parameters('miName')), resourceId('Microsoft.Authorization/roleDefinitions', '8e3af657-a8ff-443c-a75c-2fe8c4bcb635'))]",
              "properties": {
                "principalId": "[reference(resourceId('Microsoft.ManagedIdentity/userAssignedIdentities', parameters('miName')), '2023-01-31').principalId]",
                "roleDefinitionId": "[resourceId('Microsoft.Authorization/roleDefinitions', '8e3af657-a8ff-443c-a75c-2fe8c4bcb635')]",
                "principalType": "ServicePrincipal"
              },
              "dependsOn": [
                "[resourceId('Microsoft.ManagedIdentity/userAssignedIdentities', parameters('miName'))]"
              ]
            },
            {
              "type": "Microsoft.ManagedIdentity/userAssignedIdentities",
              "apiVersion": "2023-01-31",
              "name": "[format('{0}-backend-app-mi', parameters('solutionName'))]",
              "location": "[parameters('solutionLocation')]",
              "tags": {
                "app": "[parameters('solutionName')]",
                "location": "[parameters('solutionLocation')]"
              }
            }
          ],
          "outputs": {
            "managedIdentityOutput": {
              "type": "object",
              "value": {
                "id": "[resourceId('Microsoft.ManagedIdentity/userAssignedIdentities', parameters('miName'))]",
                "objectId": "[reference(resourceId('Microsoft.ManagedIdentity/userAssignedIdentities', parameters('miName')), '2023-01-31').principalId]",
                "clientId": "[reference(resourceId('Microsoft.ManagedIdentity/userAssignedIdentities', parameters('miName')), '2023-01-31').clientId]",
                "name": "[parameters('miName')]"
              }
            },
            "managedIdentityBackendAppOutput": {
              "type": "object",
              "value": {
                "id": "[resourceId('Microsoft.ManagedIdentity/userAssignedIdentities', format('{0}-backend-app-mi', parameters('solutionName')))]",
                "objectId": "[reference(resourceId('Microsoft.ManagedIdentity/userAssignedIdentities', format('{0}-backend-app-mi', parameters('solutionName'))), '2023-01-31').principalId]",
                "clientId": "[reference(resourceId('Microsoft.ManagedIdentity/userAssignedIdentities', format('{0}-backend-app-mi', parameters('solutionName'))), '2023-01-31').clientId]",
                "name": "[format('{0}-backend-app-mi', parameters('solutionName'))]"
              }
            }
          }
        }
      }
    },
    {
      "type": "Microsoft.Resources/deployments",
      "apiVersion": "2022-09-01",
      "name": "deploy_keyvault",
      "resourceGroup": "[resourceGroup().name]",
      "properties": {
        "expressionEvaluationOptions": {
          "scope": "inner"
        },
        "mode": "Incremental",
        "parameters": {
          "keyvaultName": {
            "value": "[format('{0}{1}', variables('abbrs').security.keyVault, variables('solutionPrefix'))]"
          },
          "solutionLocation": {
            "value": "[variables('solutionLocation')]"
          },
          "managedIdentityObjectId": {
            "value": "[reference(extensionResourceId(format('/subscriptions/{0}/resourceGroups/{1}', subscription().subscriptionId, resourceGroup().name), 'Microsoft.Resources/deployments', 'deploy_managed_identity'), '2022-09-01').outputs.managedIdentityOutput.value.objectId]"
          }
        },
        "template": {
          "$schema": "https://schema.management.azure.com/schemas/2019-04-01/deploymentTemplate.json#",
          "contentVersion": "1.0.0.0",
          "metadata": {
            "_generator": {
              "name": "bicep",
              "version": "0.36.177.2456",
              "templateHash": "3092820911477311087"
            }
          },
          "parameters": {
            "solutionLocation": {
              "type": "string"
            },
            "managedIdentityObjectId": {
              "type": "string"
            },
            "keyvaultName": {
              "type": "string"
            }
          },
          "resources": [
            {
              "type": "Microsoft.KeyVault/vaults",
              "apiVersion": "2022-07-01",
              "name": "[parameters('keyvaultName')]",
              "location": "[parameters('solutionLocation')]",
              "properties": {
                "createMode": "default",
                "accessPolicies": [
                  {
                    "objectId": "[parameters('managedIdentityObjectId')]",
                    "permissions": {
                      "certificates": [
                        "all"
                      ],
                      "keys": [
                        "all"
                      ],
                      "secrets": [
                        "all"
                      ],
                      "storage": [
                        "all"
                      ]
                    },
                    "tenantId": "[subscription().tenantId]"
                  }
                ],
                "enabledForDeployment": true,
                "enabledForDiskEncryption": true,
                "enabledForTemplateDeployment": true,
                "enableRbacAuthorization": true,
                "publicNetworkAccess": "enabled",
                "sku": {
                  "family": "A",
                  "name": "standard"
                },
                "softDeleteRetentionInDays": 7,
                "tenantId": "[subscription().tenantId]"
              }
            },
            {
              "type": "Microsoft.Authorization/roleAssignments",
              "apiVersion": "2022-04-01",
              "name": "[guid(resourceGroup().id, parameters('managedIdentityObjectId'), resourceId('Microsoft.Authorization/roleDefinitions', '00482a5a-887f-4fb3-b363-3b7fe8e74483'))]",
              "properties": {
                "principalId": "[parameters('managedIdentityObjectId')]",
                "roleDefinitionId": "[resourceId('Microsoft.Authorization/roleDefinitions', '00482a5a-887f-4fb3-b363-3b7fe8e74483')]",
                "principalType": "ServicePrincipal"
              }
            }
          ],
          "outputs": {
            "keyvaultName": {
              "type": "string",
              "value": "[parameters('keyvaultName')]"
            },
            "keyvaultId": {
              "type": "string",
              "value": "[resourceId('Microsoft.KeyVault/vaults', parameters('keyvaultName'))]"
            },
            "keyvaultUri": {
              "type": "string",
              "value": "[reference(resourceId('Microsoft.KeyVault/vaults', parameters('keyvaultName')), '2022-07-01').vaultUri]"
            }
          }
        }
      },
      "dependsOn": [
        "[extensionResourceId(format('/subscriptions/{0}/resourceGroups/{1}', subscription().subscriptionId, resourceGroup().name), 'Microsoft.Resources/deployments', 'deploy_managed_identity')]"
      ]
    },
    {
      "type": "Microsoft.Resources/deployments",
      "apiVersion": "2022-09-01",
      "name": "deploy_ai_foundry",
      "resourceGroup": "[resourceGroup().name]",
      "properties": {
        "expressionEvaluationOptions": {
          "scope": "inner"
        },
        "mode": "Incremental",
        "parameters": {
          "solutionName": {
            "value": "[variables('solutionPrefix')]"
          },
          "solutionLocation": {
            "value": "[parameters('aiDeploymentsLocation')]"
          },
          "keyVaultName": {
            "value": "[reference(extensionResourceId(format('/subscriptions/{0}/resourceGroups/{1}', subscription().subscriptionId, resourceGroup().name), 'Microsoft.Resources/deployments', 'deploy_keyvault'), '2022-09-01').outputs.keyvaultName.value]"
          },
          "cuLocation": {
            "value": "[parameters('contentUnderstandingLocation')]"
          },
          "deploymentType": {
            "value": "[parameters('deploymentType')]"
          },
          "gptModelName": {
            "value": "[parameters('gptModelName')]"
          },
          "gptModelVersion": {
            "value": "[parameters('gptModelVersion')]"
          },
          "azureOpenAIApiVersion": {
            "value": "[parameters('azureOpenAIApiVersion')]"
          },
          "gptDeploymentCapacity": {
            "value": "[parameters('gptDeploymentCapacity')]"
          },
          "embeddingModel": {
            "value": "[parameters('embeddingModel')]"
          },
          "embeddingDeploymentCapacity": {
            "value": "[parameters('embeddingDeploymentCapacity')]"
          },
          "managedIdentityObjectId": {
            "value": "[reference(extensionResourceId(format('/subscriptions/{0}/resourceGroups/{1}', subscription().subscriptionId, resourceGroup().name), 'Microsoft.Resources/deployments', 'deploy_managed_identity'), '2022-09-01').outputs.managedIdentityOutput.value.objectId]"
          },
          "existingLogAnalyticsWorkspaceId": {
            "value": "[parameters('existingLogAnalyticsWorkspaceId')]"
          },
          "azureExistingAIProjectResourceId": {
            "value": "[parameters('azureExistingAIProjectResourceId')]"
          }
        },
        "template": {
          "$schema": "https://schema.management.azure.com/schemas/2019-04-01/deploymentTemplate.json#",
          "contentVersion": "1.0.0.0",
          "metadata": {
            "_generator": {
              "name": "bicep",
              "version": "0.36.177.2456",
<<<<<<< HEAD
              "templateHash": "1154018530262938884"
=======
              "templateHash": "4770505269900967480"
>>>>>>> e3c9d0a9
            }
          },
          "parameters": {
            "solutionName": {
              "type": "string"
            },
            "solutionLocation": {
              "type": "string"
            },
            "keyVaultName": {
              "type": "string",
              "defaultValue": ""
            },
            "cuLocation": {
              "type": "string"
            },
            "deploymentType": {
              "type": "string"
            },
            "gptModelName": {
              "type": "string"
            },
            "gptModelVersion": {
              "type": "string"
            },
            "azureOpenAIApiVersion": {
              "type": "string"
            },
            "gptDeploymentCapacity": {
              "type": "int"
            },
            "embeddingModel": {
              "type": "string"
            },
            "embeddingDeploymentCapacity": {
              "type": "int"
            },
            "managedIdentityObjectId": {
              "type": "string",
              "defaultValue": ""
            },
            "existingLogAnalyticsWorkspaceId": {
              "type": "string",
              "defaultValue": ""
            },
            "azureExistingAIProjectResourceId": {
              "type": "string",
              "defaultValue": ""
            }
          },
          "variables": {
            "$fxv#0": {
              "ai": {
                "aiSearch": "srch-",
                "aiServices": "aisa-",
                "aiVideoIndexer": "avi-",
                "machineLearningWorkspace": "mlw-",
                "openAIService": "oai-",
                "botService": "bot-",
                "computerVision": "cv-",
                "contentModerator": "cm-",
                "contentSafety": "cs-",
                "customVisionPrediction": "cstv-",
                "customVisionTraining": "cstvt-",
                "documentIntelligence": "di-",
                "faceApi": "face-",
                "healthInsights": "hi-",
                "immersiveReader": "ir-",
                "languageService": "lang-",
                "speechService": "spch-",
                "translator": "trsl-",
                "aiHub": "aih-",
                "aiHubProject": "aihp-",
                "aiFoundry": "aif-",
                "aiFoundryProject": "aifp-"
              },
              "analytics": {
                "analysisServicesServer": "as",
                "databricksWorkspace": "dbw-",
                "dataExplorerCluster": "dec",
                "dataExplorerClusterDatabase": "dedb",
                "dataFactory": "adf-",
                "digitalTwin": "dt-",
                "streamAnalytics": "asa-",
                "synapseAnalyticsPrivateLinkHub": "synplh-",
                "synapseAnalyticsSQLDedicatedPool": "syndp",
                "synapseAnalyticsSparkPool": "synsp",
                "synapseAnalyticsWorkspaces": "synw",
                "dataLakeStoreAccount": "dls",
                "dataLakeAnalyticsAccount": "dla",
                "eventHubsNamespace": "evhns-",
                "eventHub": "evh-",
                "eventGridDomain": "evgd-",
                "eventGridSubscriptions": "evgs-",
                "eventGridTopic": "evgt-",
                "eventGridSystemTopic": "egst-",
                "hdInsightHadoopCluster": "hadoop-",
                "hdInsightHBaseCluster": "hbase-",
                "hdInsightKafkaCluster": "kafka-",
                "hdInsightSparkCluster": "spark-",
                "hdInsightStormCluster": "storm-",
                "hdInsightMLServicesCluster": "mls-",
                "iotHub": "iot-",
                "provisioningServices": "provs-",
                "provisioningServicesCertificate": "pcert-",
                "powerBIEmbedded": "pbi-",
                "timeSeriesInsightsEnvironment": "tsi-"
              },
              "compute": {
                "appServiceEnvironment": "ase-",
                "appServicePlan": "asp-",
                "loadTesting": "lt-",
                "availabilitySet": "avail-",
                "arcEnabledServer": "arcs-",
                "arcEnabledKubernetesCluster": "arck",
                "batchAccounts": "ba-",
                "cloudService": "cld-",
                "communicationServices": "acs-",
                "diskEncryptionSet": "des",
                "functionApp": "func-",
                "gallery": "gal",
                "hostingEnvironment": "host-",
                "imageTemplate": "it-",
                "managedDiskOS": "osdisk",
                "managedDiskData": "disk",
                "notificationHubs": "ntf-",
                "notificationHubsNamespace": "ntfns-",
                "proximityPlacementGroup": "ppg-",
                "restorePointCollection": "rpc-",
                "snapshot": "snap-",
                "staticWebApp": "stapp-",
                "virtualMachine": "vm",
                "virtualMachineScaleSet": "vmss-",
                "virtualMachineMaintenanceConfiguration": "mc-",
                "virtualMachineStorageAccount": "stvm",
                "webApp": "app-"
              },
              "containers": {
                "aksCluster": "aks-",
                "aksSystemNodePool": "npsystem-",
                "aksUserNodePool": "np-",
                "containerApp": "ca-",
                "containerAppsEnvironment": "cae-",
                "containerRegistry": "cr",
                "containerInstance": "ci",
                "serviceFabricCluster": "sf-",
                "serviceFabricManagedCluster": "sfmc-"
              },
              "databases": {
                "cosmosDBDatabase": "cosmos-",
                "cosmosDBApacheCassandra": "coscas-",
                "cosmosDBMongoDB": "cosmon-",
                "cosmosDBNoSQL": "cosno-",
                "cosmosDBTable": "costab-",
                "cosmosDBGremlin": "cosgrm-",
                "cosmosDBPostgreSQL": "cospos-",
                "cacheForRedis": "redis-",
                "sqlDatabaseServer": "sql-",
                "sqlDatabase": "sqldb-",
                "sqlElasticJobAgent": "sqlja-",
                "sqlElasticPool": "sqlep-",
                "mariaDBServer": "maria-",
                "mariaDBDatabase": "mariadb-",
                "mySQLDatabase": "mysql-",
                "postgreSQLDatabase": "psql-",
                "sqlServerStretchDatabase": "sqlstrdb-",
                "sqlManagedInstance": "sqlmi-"
              },
              "developerTools": {
                "appConfigurationStore": "appcs-",
                "mapsAccount": "map-",
                "signalR": "sigr",
                "webPubSub": "wps-"
              },
              "devOps": {
                "managedGrafana": "amg-"
              },
              "integration": {
                "apiManagementService": "apim-",
                "integrationAccount": "ia-",
                "logicApp": "logic-",
                "serviceBusNamespace": "sbns-",
                "serviceBusQueue": "sbq-",
                "serviceBusTopic": "sbt-",
                "serviceBusTopicSubscription": "sbts-"
              },
              "managementGovernance": {
                "automationAccount": "aa-",
                "applicationInsights": "appi-",
                "monitorActionGroup": "ag-",
                "monitorDataCollectionRules": "dcr-",
                "monitorAlertProcessingRule": "apr-",
                "blueprint": "bp-",
                "blueprintAssignment": "bpa-",
                "dataCollectionEndpoint": "dce-",
                "logAnalyticsWorkspace": "log-",
                "logAnalyticsQueryPacks": "pack-",
                "managementGroup": "mg-",
                "purviewInstance": "pview-",
                "resourceGroup": "rg-",
                "templateSpecsName": "ts-"
              },
              "migration": {
                "migrateProject": "migr-",
                "databaseMigrationService": "dms-",
                "recoveryServicesVault": "rsv-"
              },
              "networking": {
                "applicationGateway": "agw-",
                "applicationSecurityGroup": "asg-",
                "cdnProfile": "cdnp-",
                "cdnEndpoint": "cdne-",
                "connections": "con-",
                "dnsForwardingRuleset": "dnsfrs-",
                "dnsPrivateResolver": "dnspr-",
                "dnsPrivateResolverInboundEndpoint": "in-",
                "dnsPrivateResolverOutboundEndpoint": "out-",
                "firewall": "afw-",
                "firewallPolicy": "afwp-",
                "expressRouteCircuit": "erc-",
                "expressRouteGateway": "ergw-",
                "frontDoorProfile": "afd-",
                "frontDoorEndpoint": "fde-",
                "frontDoorFirewallPolicy": "fdfp-",
                "ipGroups": "ipg-",
                "loadBalancerInternal": "lbi-",
                "loadBalancerExternal": "lbe-",
                "loadBalancerRule": "rule-",
                "localNetworkGateway": "lgw-",
                "natGateway": "ng-",
                "networkInterface": "nic-",
                "networkSecurityGroup": "nsg-",
                "networkSecurityGroupSecurityRules": "nsgsr-",
                "networkWatcher": "nw-",
                "privateLink": "pl-",
                "privateEndpoint": "pep-",
                "publicIPAddress": "pip-",
                "publicIPAddressPrefix": "ippre-",
                "routeFilter": "rf-",
                "routeServer": "rtserv-",
                "routeTable": "rt-",
                "serviceEndpointPolicy": "se-",
                "trafficManagerProfile": "traf-",
                "userDefinedRoute": "udr-",
                "virtualNetwork": "vnet-",
                "virtualNetworkGateway": "vgw-",
                "virtualNetworkManager": "vnm-",
                "virtualNetworkPeering": "peer-",
                "virtualNetworkSubnet": "snet-",
                "virtualWAN": "vwan-",
                "virtualWANHub": "vhub-"
              },
              "security": {
                "bastion": "bas-",
                "keyVault": "kv-",
                "keyVaultManagedHSM": "kvmhsm-",
                "managedIdentity": "id-",
                "sshKey": "sshkey-",
                "vpnGateway": "vpng-",
                "vpnConnection": "vcn-",
                "vpnSite": "vst-",
                "webApplicationFirewallPolicy": "waf",
                "webApplicationFirewallPolicyRuleGroup": "wafrg"
              },
              "storage": {
                "storSimple": "ssimp",
                "backupVault": "bvault-",
                "backupVaultPolicy": "bkpol-",
                "fileShare": "share-",
                "storageAccount": "st",
                "storageSyncService": "sss-"
              },
              "virtualDesktop": {
                "labServicesPlan": "lp-",
                "virtualDesktopHostPool": "vdpool-",
                "virtualDesktopApplicationGroup": "vdag-",
                "virtualDesktopWorkspace": "vdws-",
                "virtualDesktopScalingPlan": "vdscaling-"
              }
            },
            "abbrs": "[variables('$fxv#0')]",
            "aiServicesName": "[format('{0}{1}', variables('abbrs').ai.aiServices, parameters('solutionName'))]",
            "aiServicesName_cu": "[format('{0}{1}-cu', variables('abbrs').ai.aiServices, parameters('solutionName'))]",
            "location_cu": "[parameters('cuLocation')]",
            "workspaceName": "[format('{0}{1}', variables('abbrs').managementGovernance.logAnalyticsWorkspace, parameters('solutionName'))]",
            "applicationInsightsName": "[format('{0}{1}', variables('abbrs').managementGovernance.applicationInsights, parameters('solutionName'))]",
            "keyvaultName": "[format('{0}{1}', variables('abbrs').security.keyVault, parameters('solutionName'))]",
            "location": "[parameters('solutionLocation')]",
            "aiProjectName": "[format('{0}{1}', variables('abbrs').ai.aiFoundryProject, parameters('solutionName'))]",
            "aiSearchName": "[format('{0}{1}', variables('abbrs').ai.aiSearch, parameters('solutionName'))]",
            "aiSearchConnectionName": "[format('myVectorStoreProjectConnectionName-{0}', parameters('solutionName'))]",
            "aiModelDeployments": [
              {
                "name": "[parameters('gptModelName')]",
                "model": "[parameters('gptModelName')]",
                "sku": {
                  "name": "[parameters('deploymentType')]",
                  "capacity": "[parameters('gptDeploymentCapacity')]"
                },
                "version": "[parameters('gptModelVersion')]",
                "raiPolicyName": "Microsoft.Default"
              },
              {
                "name": "[parameters('embeddingModel')]",
                "model": "[parameters('embeddingModel')]",
                "sku": {
                  "name": "Standard",
                  "capacity": "[parameters('embeddingDeploymentCapacity')]"
                },
                "raiPolicyName": "Microsoft.Default"
              }
            ],
            "useExisting": "[not(empty(parameters('existingLogAnalyticsWorkspaceId')))]",
            "existingLawSubscription": "[if(variables('useExisting'), split(parameters('existingLogAnalyticsWorkspaceId'), '/')[2], '')]",
            "existingLawResourceGroup": "[if(variables('useExisting'), split(parameters('existingLogAnalyticsWorkspaceId'), '/')[4], '')]",
            "existingLawName": "[if(variables('useExisting'), split(parameters('existingLogAnalyticsWorkspaceId'), '/')[8], '')]",
            "existingOpenAIEndpoint": "[if(not(empty(parameters('azureExistingAIProjectResourceId'))), format('https://{0}.openai.azure.com/', split(parameters('azureExistingAIProjectResourceId'), '/')[8]), '')]",
            "existingProjEndpoint": "[if(not(empty(parameters('azureExistingAIProjectResourceId'))), format('https://{0}.services.ai.azure.com/api/projects/{1}', split(parameters('azureExistingAIProjectResourceId'), '/')[8], split(parameters('azureExistingAIProjectResourceId'), '/')[10]), '')]",
            "existingAIServicesName": "[if(not(empty(parameters('azureExistingAIProjectResourceId'))), split(parameters('azureExistingAIProjectResourceId'), '/')[8], '')]",
            "existingAIProjectName": "[if(not(empty(parameters('azureExistingAIProjectResourceId'))), split(parameters('azureExistingAIProjectResourceId'), '/')[10], '')]",
            "existingAIServiceSubscription": "[if(not(empty(parameters('azureExistingAIProjectResourceId'))), split(parameters('azureExistingAIProjectResourceId'), '/')[2], subscription().subscriptionId)]",
            "existingAIServiceResourceGroup": "[if(not(empty(parameters('azureExistingAIProjectResourceId'))), split(parameters('azureExistingAIProjectResourceId'), '/')[4], resourceGroup().name)]"
          },
          "resources": [
            {
              "condition": "[not(variables('useExisting'))]",
              "type": "Microsoft.OperationalInsights/workspaces",
              "apiVersion": "2023-09-01",
              "name": "[variables('workspaceName')]",
              "location": "[variables('location')]",
              "tags": {},
              "properties": {
                "retentionInDays": 30,
                "sku": {
                  "name": "PerGB2018"
                }
              }
            },
            {
              "type": "Microsoft.Insights/components",
              "apiVersion": "2020-02-02",
              "name": "[variables('applicationInsightsName')]",
              "location": "[variables('location')]",
              "kind": "web",
              "properties": {
                "Application_Type": "web",
                "publicNetworkAccessForIngestion": "Enabled",
                "publicNetworkAccessForQuery": "Disabled",
                "WorkspaceResourceId": "[if(variables('useExisting'), extensionResourceId(format('/subscriptions/{0}/resourceGroups/{1}', variables('existingLawSubscription'), variables('existingLawResourceGroup')), 'Microsoft.OperationalInsights/workspaces', variables('existingLawName')), resourceId('Microsoft.OperationalInsights/workspaces', variables('workspaceName')))]"
              },
              "dependsOn": [
                "[resourceId('Microsoft.OperationalInsights/workspaces', variables('workspaceName'))]"
              ]
            },
            {
              "condition": "[empty(parameters('azureExistingAIProjectResourceId'))]",
              "type": "Microsoft.CognitiveServices/accounts",
              "apiVersion": "2025-04-01-preview",
              "name": "[variables('aiServicesName')]",
              "location": "[variables('location')]",
              "sku": {
                "name": "S0"
              },
              "kind": "AIServices",
              "identity": {
                "type": "SystemAssigned"
              },
              "properties": {
                "allowProjectManagement": true,
                "customSubDomainName": "[variables('aiServicesName')]",
                "networkAcls": {
                  "defaultAction": "Allow",
                  "virtualNetworkRules": [],
                  "ipRules": []
                },
                "publicNetworkAccess": "Enabled",
                "disableLocalAuth": false
              }
            },
            {
              "type": "Microsoft.CognitiveServices/accounts",
              "apiVersion": "2025-04-01-preview",
              "name": "[variables('aiServicesName_cu')]",
              "location": "[variables('location_cu')]",
              "sku": {
                "name": "S0"
              },
              "kind": "AIServices",
              "identity": {
                "type": "SystemAssigned"
              },
              "properties": {
                "allowProjectManagement": true,
                "customSubDomainName": "[variables('aiServicesName_cu')]",
                "networkAcls": {
                  "defaultAction": "Allow",
                  "virtualNetworkRules": [],
                  "ipRules": []
                },
                "publicNetworkAccess": "Enabled",
                "disableLocalAuth": false
              }
            },
            {
              "copy": {
                "name": "aiServicesDeployments",
                "count": "[length(variables('aiModelDeployments'))]",
                "mode": "serial",
                "batchSize": 1
              },
              "condition": "[empty(parameters('azureExistingAIProjectResourceId'))]",
              "type": "Microsoft.CognitiveServices/accounts/deployments",
              "apiVersion": "2025-04-01-preview",
              "name": "[format('{0}/{1}', variables('aiServicesName'), variables('aiModelDeployments')[copyIndex()].name)]",
              "properties": {
                "model": {
                  "format": "OpenAI",
                  "name": "[variables('aiModelDeployments')[copyIndex()].model]"
                },
                "raiPolicyName": "[variables('aiModelDeployments')[copyIndex()].raiPolicyName]"
              },
              "sku": {
                "name": "[variables('aiModelDeployments')[copyIndex()].sku.name]",
                "capacity": "[variables('aiModelDeployments')[copyIndex()].sku.capacity]"
              },
              "dependsOn": [
                "[resourceId('Microsoft.CognitiveServices/accounts', variables('aiServicesName'))]"
              ]
            },
            {
              "type": "Microsoft.Search/searchServices",
              "apiVersion": "2024-06-01-preview",
              "name": "[variables('aiSearchName')]",
              "location": "[parameters('solutionLocation')]",
              "sku": {
                "name": "basic"
              },
              "identity": {
                "type": "SystemAssigned"
              },
              "properties": {
                "replicaCount": 1,
                "partitionCount": 1,
                "hostingMode": "default",
                "publicNetworkAccess": "enabled",
                "networkRuleSet": {
                  "ipRules": []
                },
                "encryptionWithCmk": {
                  "enforcement": "Unspecified"
                },
                "disableLocalAuth": true,
                "semanticSearch": "free"
              }
            },
            {
              "condition": "[empty(parameters('azureExistingAIProjectResourceId'))]",
              "type": "Microsoft.CognitiveServices/accounts/projects",
              "apiVersion": "2025-04-01-preview",
              "name": "[format('{0}/{1}', variables('aiServicesName'), variables('aiProjectName'))]",
              "location": "[parameters('solutionLocation')]",
              "kind": "AIServices",
              "identity": {
                "type": "SystemAssigned"
              },
              "properties": {},
              "dependsOn": [
                "[resourceId('Microsoft.CognitiveServices/accounts', variables('aiServicesName'))]"
              ]
            },
            {
              "condition": "[empty(parameters('azureExistingAIProjectResourceId'))]",
              "type": "Microsoft.CognitiveServices/accounts/projects/connections",
              "apiVersion": "2025-04-01-preview",
              "name": "[format('{0}/{1}/{2}', variables('aiServicesName'), variables('aiProjectName'), variables('aiSearchConnectionName'))]",
              "properties": {
                "category": "CognitiveSearch",
                "target": "[format('https://{0}.search.windows.net', variables('aiSearchName'))]",
                "authType": "AAD",
                "isSharedToAll": true,
                "metadata": {
                  "ApiType": "Azure",
                  "ResourceId": "[resourceId('Microsoft.Search/searchServices', variables('aiSearchName'))]",
                  "location": "[reference(resourceId('Microsoft.Search/searchServices', variables('aiSearchName')), '2024-06-01-preview', 'full').location]"
                }
              },
              "dependsOn": [
                "[resourceId('Microsoft.CognitiveServices/accounts/projects', variables('aiServicesName'), variables('aiProjectName'))]",
                "[resourceId('Microsoft.Search/searchServices', variables('aiSearchName'))]"
              ]
            },
            {
              "condition": "[empty(parameters('azureExistingAIProjectResourceId'))]",
              "type": "Microsoft.Authorization/roleAssignments",
              "apiVersion": "2022-04-01",
              "scope": "[format('Microsoft.CognitiveServices/accounts/{0}', variables('aiServicesName'))]",
              "name": "[guid(resourceGroup().id, resourceId('Microsoft.CognitiveServices/accounts', variables('aiServicesName')), resourceId('Microsoft.Authorization/roleDefinitions', '53ca6127-db72-4b80-b1b0-d745d6d5456d'))]",
              "properties": {
                "principalId": "[parameters('managedIdentityObjectId')]",
                "roleDefinitionId": "[resourceId('Microsoft.Authorization/roleDefinitions', '53ca6127-db72-4b80-b1b0-d745d6d5456d')]",
                "principalType": "ServicePrincipal"
              },
              "dependsOn": [
                "[resourceId('Microsoft.CognitiveServices/accounts', variables('aiServicesName'))]"
              ]
            },
            {
              "type": "Microsoft.Authorization/roleAssignments",
              "apiVersion": "2022-04-01",
              "scope": "[format('Microsoft.CognitiveServices/accounts/{0}', variables('aiServicesName_cu'))]",
              "name": "[guid(resourceGroup().id, resourceId('Microsoft.CognitiveServices/accounts', variables('aiServicesName_cu')), resourceId('Microsoft.Authorization/roleDefinitions', '53ca6127-db72-4b80-b1b0-d745d6d5456d'))]",
              "properties": {
                "principalId": "[parameters('managedIdentityObjectId')]",
                "roleDefinitionId": "[resourceId('Microsoft.Authorization/roleDefinitions', '53ca6127-db72-4b80-b1b0-d745d6d5456d')]",
                "principalType": "ServicePrincipal"
              },
              "dependsOn": [
                "[resourceId('Microsoft.CognitiveServices/accounts', variables('aiServicesName_cu'))]"
              ]
            },
            {
              "condition": "[empty(parameters('azureExistingAIProjectResourceId'))]",
              "type": "Microsoft.Authorization/roleAssignments",
              "apiVersion": "2022-04-01",
              "scope": "[format('Microsoft.Search/searchServices/{0}', variables('aiSearchName'))]",
              "name": "[guid(resourceGroup().id, resourceId('Microsoft.CognitiveServices/accounts/projects', variables('aiServicesName'), variables('aiProjectName')), resourceId('Microsoft.Authorization/roleDefinitions', '1407120a-92aa-4202-b7e9-c0e197c71c8f'))]",
              "properties": {
                "principalId": "[reference(resourceId('Microsoft.CognitiveServices/accounts/projects', variables('aiServicesName'), variables('aiProjectName')), '2025-04-01-preview', 'full').identity.principalId]",
                "roleDefinitionId": "[resourceId('Microsoft.Authorization/roleDefinitions', '1407120a-92aa-4202-b7e9-c0e197c71c8f')]",
                "principalType": "ServicePrincipal"
              },
              "dependsOn": [
                "[resourceId('Microsoft.CognitiveServices/accounts/projects', variables('aiServicesName'), variables('aiProjectName'))]",
                "[resourceId('Microsoft.Search/searchServices', variables('aiSearchName'))]"
              ]
            },
            {
              "condition": "[not(empty(parameters('azureExistingAIProjectResourceId')))]",
              "type": "Microsoft.Authorization/roleAssignments",
              "apiVersion": "2022-04-01",
              "scope": "[format('Microsoft.Search/searchServices/{0}', variables('aiSearchName'))]",
              "name": "[guid(resourceGroup().id, variables('existingAIProjectName'), resourceId('Microsoft.Authorization/roleDefinitions', '1407120a-92aa-4202-b7e9-c0e197c71c8f'), 'Existing')]",
              "properties": {
                "principalId": "[reference(extensionResourceId(format('/subscriptions/{0}/resourceGroups/{1}', variables('existingAIServiceSubscription'), variables('existingAIServiceResourceGroup')), 'Microsoft.Resources/deployments', 'assignOpenAIRoleToAISearch'), '2022-09-01').outputs.aiProjectPrincipalId.value]",
                "roleDefinitionId": "[resourceId('Microsoft.Authorization/roleDefinitions', '1407120a-92aa-4202-b7e9-c0e197c71c8f')]",
                "principalType": "ServicePrincipal"
              },
              "dependsOn": [
                "[resourceId('Microsoft.Search/searchServices', variables('aiSearchName'))]",
                "[extensionResourceId(format('/subscriptions/{0}/resourceGroups/{1}', variables('existingAIServiceSubscription'), variables('existingAIServiceResourceGroup')), 'Microsoft.Resources/deployments', 'assignOpenAIRoleToAISearch')]"
              ]
            },
            {
              "condition": "[empty(parameters('azureExistingAIProjectResourceId'))]",
              "type": "Microsoft.Authorization/roleAssignments",
              "apiVersion": "2022-04-01",
              "scope": "[format('Microsoft.Search/searchServices/{0}', variables('aiSearchName'))]",
              "name": "[guid(resourceGroup().id, resourceId('Microsoft.CognitiveServices/accounts/projects', variables('aiServicesName'), variables('aiProjectName')), resourceId('Microsoft.Authorization/roleDefinitions', '7ca78c08-252a-4471-8644-bb5ff32d4ba0'))]",
              "properties": {
                "principalId": "[reference(resourceId('Microsoft.CognitiveServices/accounts/projects', variables('aiServicesName'), variables('aiProjectName')), '2025-04-01-preview', 'full').identity.principalId]",
                "roleDefinitionId": "[resourceId('Microsoft.Authorization/roleDefinitions', '7ca78c08-252a-4471-8644-bb5ff32d4ba0')]",
                "principalType": "ServicePrincipal"
              },
              "dependsOn": [
                "[resourceId('Microsoft.CognitiveServices/accounts/projects', variables('aiServicesName'), variables('aiProjectName'))]",
                "[resourceId('Microsoft.Search/searchServices', variables('aiSearchName'))]"
              ]
            },
            {
              "condition": "[not(empty(parameters('azureExistingAIProjectResourceId')))]",
              "type": "Microsoft.Authorization/roleAssignments",
              "apiVersion": "2022-04-01",
              "scope": "[format('Microsoft.Search/searchServices/{0}', variables('aiSearchName'))]",
              "name": "[guid(resourceGroup().id, variables('existingAIProjectName'), resourceId('Microsoft.Authorization/roleDefinitions', '7ca78c08-252a-4471-8644-bb5ff32d4ba0'), 'Existing')]",
              "properties": {
                "principalId": "[reference(extensionResourceId(format('/subscriptions/{0}/resourceGroups/{1}', variables('existingAIServiceSubscription'), variables('existingAIServiceResourceGroup')), 'Microsoft.Resources/deployments', 'assignOpenAIRoleToAISearch'), '2022-09-01').outputs.aiProjectPrincipalId.value]",
                "roleDefinitionId": "[resourceId('Microsoft.Authorization/roleDefinitions', '7ca78c08-252a-4471-8644-bb5ff32d4ba0')]",
                "principalType": "ServicePrincipal"
              },
              "dependsOn": [
                "[resourceId('Microsoft.Search/searchServices', variables('aiSearchName'))]",
                "[extensionResourceId(format('/subscriptions/{0}/resourceGroups/{1}', variables('existingAIServiceSubscription'), variables('existingAIServiceResourceGroup')), 'Microsoft.Resources/deployments', 'assignOpenAIRoleToAISearch')]"
              ]
            },
            {
              "type": "Microsoft.Authorization/roleAssignments",
              "apiVersion": "2022-04-01",
              "scope": "[format('Microsoft.Search/searchServices/{0}', variables('aiSearchName'))]",
              "name": "[guid(resourceGroup().id, resourceId('Microsoft.CognitiveServices/accounts/projects', variables('aiServicesName'), variables('aiProjectName')), resourceId('Microsoft.Authorization/roleDefinitions', '8ebe5a00-799e-43f5-93ac-243d3dce84a7'))]",
              "properties": {
                "principalId": "[parameters('managedIdentityObjectId')]",
                "roleDefinitionId": "[resourceId('Microsoft.Authorization/roleDefinitions', '8ebe5a00-799e-43f5-93ac-243d3dce84a7')]",
                "principalType": "ServicePrincipal"
              },
              "dependsOn": [
                "[resourceId('Microsoft.CognitiveServices/accounts/projects', variables('aiServicesName'), variables('aiProjectName'))]",
                "[resourceId('Microsoft.Search/searchServices', variables('aiSearchName'))]"
              ]
            },
            {
              "type": "Microsoft.KeyVault/vaults/secrets",
              "apiVersion": "2021-11-01-preview",
              "name": "[format('{0}/{1}', parameters('keyVaultName'), 'TENANT-ID')]",
              "properties": {
                "value": "[subscription().tenantId]"
              }
            },
            {
              "type": "Microsoft.KeyVault/vaults/secrets",
              "apiVersion": "2021-11-01-preview",
              "name": "[format('{0}/{1}', parameters('keyVaultName'), 'AZURE-OPENAI-INFERENCE-ENDPOINT')]",
              "properties": {
                "value": ""
              }
            },
            {
              "type": "Microsoft.KeyVault/vaults/secrets",
              "apiVersion": "2021-11-01-preview",
              "name": "[format('{0}/{1}', parameters('keyVaultName'), 'AZURE-OPENAI-INFERENCE-KEY')]",
              "properties": {
                "value": ""
              }
            },
            {
              "type": "Microsoft.KeyVault/vaults/secrets",
              "apiVersion": "2021-11-01-preview",
              "name": "[format('{0}/{1}', parameters('keyVaultName'), 'AZURE-OPENAI-DEPLOYMENT-MODEL')]",
              "properties": {
                "value": "[parameters('gptModelName')]"
              }
            },
            {
              "type": "Microsoft.KeyVault/vaults/secrets",
              "apiVersion": "2021-11-01-preview",
              "name": "[format('{0}/{1}', parameters('keyVaultName'), 'AZURE-OPENAI-PREVIEW-API-VERSION')]",
              "properties": {
                "value": "[parameters('azureOpenAIApiVersion')]"
              }
            },
            {
              "type": "Microsoft.KeyVault/vaults/secrets",
              "apiVersion": "2021-11-01-preview",
              "name": "[format('{0}/{1}', parameters('keyVaultName'), 'AZURE-OPENAI-ENDPOINT')]",
              "properties": {
                "value": "[if(not(empty(variables('existingOpenAIEndpoint'))), variables('existingOpenAIEndpoint'), reference(resourceId('Microsoft.CognitiveServices/accounts', variables('aiServicesName')), '2025-04-01-preview').endpoints['OpenAI Language Model Instance API'])]"
              },
              "dependsOn": [
                "[resourceId('Microsoft.CognitiveServices/accounts', variables('aiServicesName'))]"
              ]
            },
            {
              "type": "Microsoft.KeyVault/vaults/secrets",
              "apiVersion": "2021-11-01-preview",
              "name": "[format('{0}/{1}', parameters('keyVaultName'), 'AZURE-OPENAI-EMBEDDING-MODEL')]",
              "properties": {
                "value": "[parameters('embeddingModel')]"
              }
            },
            {
              "type": "Microsoft.KeyVault/vaults/secrets",
              "apiVersion": "2021-11-01-preview",
              "name": "[format('{0}/{1}', parameters('keyVaultName'), 'AZURE-OPENAI-CU-ENDPOINT')]",
              "properties": {
                "value": "[reference(resourceId('Microsoft.CognitiveServices/accounts', variables('aiServicesName_cu')), '2025-04-01-preview').endpoints['OpenAI Language Model Instance API']]"
              },
              "dependsOn": [
                "[resourceId('Microsoft.CognitiveServices/accounts', variables('aiServicesName_cu'))]"
              ]
            },
            {
              "type": "Microsoft.KeyVault/vaults/secrets",
              "apiVersion": "2021-11-01-preview",
              "name": "[format('{0}/{1}', parameters('keyVaultName'), 'AZURE-OPENAI-CU-VERSION')]",
              "properties": {
                "value": "?api-version=2024-12-01-preview"
              }
            },
            {
              "type": "Microsoft.KeyVault/vaults/secrets",
              "apiVersion": "2021-11-01-preview",
              "name": "[format('{0}/{1}', parameters('keyVaultName'), 'AZURE-SEARCH-ENDPOINT')]",
              "properties": {
                "value": "[format('https://{0}.search.windows.net', variables('aiSearchName'))]"
              },
              "dependsOn": [
                "[resourceId('Microsoft.Search/searchServices', variables('aiSearchName'))]"
              ]
            },
            {
              "type": "Microsoft.KeyVault/vaults/secrets",
              "apiVersion": "2021-11-01-preview",
              "name": "[format('{0}/{1}', parameters('keyVaultName'), 'AZURE-SEARCH-SERVICE')]",
              "properties": {
                "value": "[variables('aiSearchName')]"
              },
              "dependsOn": [
                "[resourceId('Microsoft.Search/searchServices', variables('aiSearchName'))]"
              ]
            },
            {
              "type": "Microsoft.KeyVault/vaults/secrets",
              "apiVersion": "2021-11-01-preview",
              "name": "[format('{0}/{1}', parameters('keyVaultName'), 'AZURE-SEARCH-INDEX')]",
              "properties": {
                "value": "transcripts_index"
              }
            },
            {
              "type": "Microsoft.KeyVault/vaults/secrets",
              "apiVersion": "2021-11-01-preview",
              "name": "[format('{0}/{1}', parameters('keyVaultName'), 'COG-SERVICES-ENDPOINT')]",
              "properties": {
                "value": "[if(not(empty(variables('existingOpenAIEndpoint'))), variables('existingOpenAIEndpoint'), reference(resourceId('Microsoft.CognitiveServices/accounts', variables('aiServicesName')), '2025-04-01-preview').endpoints['OpenAI Language Model Instance API'])]"
              },
              "dependsOn": [
                "[resourceId('Microsoft.CognitiveServices/accounts', variables('aiServicesName'))]"
              ]
            },
            {
              "type": "Microsoft.KeyVault/vaults/secrets",
              "apiVersion": "2021-11-01-preview",
              "name": "[format('{0}/{1}', parameters('keyVaultName'), 'COG-SERVICES-NAME')]",
              "properties": {
                "value": "[variables('aiServicesName')]"
              }
            },
            {
              "type": "Microsoft.KeyVault/vaults/secrets",
              "apiVersion": "2021-11-01-preview",
              "name": "[format('{0}/{1}', parameters('keyVaultName'), 'AZURE-SUBSCRIPTION-ID')]",
              "properties": {
                "value": "[subscription().subscriptionId]"
              }
            },
            {
              "type": "Microsoft.KeyVault/vaults/secrets",
              "apiVersion": "2021-11-01-preview",
              "name": "[format('{0}/{1}', parameters('keyVaultName'), 'AZURE-RESOURCE-GROUP')]",
              "properties": {
                "value": "[resourceGroup().name]"
              }
            },
            {
              "type": "Microsoft.KeyVault/vaults/secrets",
              "apiVersion": "2021-11-01-preview",
              "name": "[format('{0}/{1}', parameters('keyVaultName'), 'AZURE-LOCATION')]",
              "properties": {
                "value": "[parameters('solutionLocation')]"
              }
            },
            {
              "condition": "[not(empty(parameters('azureExistingAIProjectResourceId')))]",
              "type": "Microsoft.Resources/deployments",
              "apiVersion": "2022-09-01",
              "name": "existing_foundry_project",
              "subscriptionId": "[variables('existingAIServiceSubscription')]",
              "resourceGroup": "[variables('existingAIServiceResourceGroup')]",
              "properties": {
                "expressionEvaluationOptions": {
                  "scope": "inner"
                },
                "mode": "Incremental",
                "parameters": {
                  "aiServicesName": {
                    "value": "[variables('existingAIServicesName')]"
                  },
                  "aiProjectName": {
                    "value": "[variables('existingAIProjectName')]"
                  }
                },
                "template": {
                  "$schema": "https://schema.management.azure.com/schemas/2019-04-01/deploymentTemplate.json#",
                  "contentVersion": "1.0.0.0",
                  "metadata": {
                    "_generator": {
                      "name": "bicep",
                      "version": "0.36.177.2456",
                      "templateHash": "17083641502308988711"
                    }
                  },
                  "parameters": {
                    "aiServicesName": {
                      "type": "string",
                      "metadata": {
                        "description": "Name of the existing Azure AI Services account"
                      }
                    },
                    "aiProjectName": {
                      "type": "string",
                      "metadata": {
                        "description": "Name of the existing AI Project under the AI Services account"
                      }
                    }
                  },
                  "resources": [],
                  "outputs": {
                    "location": {
                      "type": "string",
                      "value": "[reference(resourceId('Microsoft.CognitiveServices/accounts', parameters('aiServicesName')), '2025-04-01-preview', 'full').location]"
                    },
                    "skuName": {
                      "type": "string",
                      "value": "[reference(resourceId('Microsoft.CognitiveServices/accounts', parameters('aiServicesName')), '2025-04-01-preview', 'full').sku.name]"
                    },
                    "kind": {
                      "type": "string",
                      "value": "[reference(resourceId('Microsoft.CognitiveServices/accounts', parameters('aiServicesName')), '2025-04-01-preview', 'full').kind]"
                    },
                    "allowProjectManagement": {
                      "type": "bool",
                      "value": "[reference(resourceId('Microsoft.CognitiveServices/accounts', parameters('aiServicesName')), '2025-04-01-preview').allowProjectManagement]"
                    },
                    "customSubDomainName": {
                      "type": "string",
                      "value": "[reference(resourceId('Microsoft.CognitiveServices/accounts', parameters('aiServicesName')), '2025-04-01-preview').customSubDomainName]"
                    },
                    "publicNetworkAccess": {
                      "type": "string",
                      "value": "[reference(resourceId('Microsoft.CognitiveServices/accounts', parameters('aiServicesName')), '2025-04-01-preview').publicNetworkAccess]"
                    },
                    "defaultNetworkAction": {
                      "type": "string",
                      "value": "[reference(resourceId('Microsoft.CognitiveServices/accounts', parameters('aiServicesName')), '2025-04-01-preview').networkAcls.defaultAction]"
                    },
                    "ipRules": {
                      "type": "array",
                      "value": "[reference(resourceId('Microsoft.CognitiveServices/accounts', parameters('aiServicesName')), '2025-04-01-preview').networkAcls.ipRules]"
                    },
                    "vnetRules": {
                      "type": "array",
                      "value": "[reference(resourceId('Microsoft.CognitiveServices/accounts', parameters('aiServicesName')), '2025-04-01-preview').networkAcls.virtualNetworkRules]"
                    },
                    "projectLocation": {
                      "type": "string",
                      "value": "[reference(resourceId('Microsoft.CognitiveServices/accounts/projects', parameters('aiServicesName'), parameters('aiProjectName')), '2025-04-01-preview', 'full').location]"
                    },
                    "projectKind": {
                      "type": "string",
                      "value": "[reference(resourceId('Microsoft.CognitiveServices/accounts/projects', parameters('aiServicesName'), parameters('aiProjectName')), '2025-04-01-preview', 'full').kind]"
                    },
                    "projectProvisioningState": {
                      "type": "string",
                      "value": "[reference(resourceId('Microsoft.CognitiveServices/accounts/projects', parameters('aiServicesName'), parameters('aiProjectName')), '2025-04-01-preview').provisioningState]"
                    }
                  }
                }
              }
            },
            {
              "condition": "[not(empty(parameters('azureExistingAIProjectResourceId')))]",
              "type": "Microsoft.Resources/deployments",
              "apiVersion": "2022-09-01",
              "name": "aiProjectSearchConnectionDeployment",
              "subscriptionId": "[variables('existingAIServiceSubscription')]",
              "resourceGroup": "[variables('existingAIServiceResourceGroup')]",
              "properties": {
                "expressionEvaluationOptions": {
                  "scope": "inner"
                },
                "mode": "Incremental",
                "parameters": {
                  "existingAIProjectName": {
                    "value": "[variables('existingAIProjectName')]"
                  },
                  "existingAIServicesName": {
                    "value": "[variables('existingAIServicesName')]"
                  },
                  "aiSearchName": {
                    "value": "[variables('aiSearchName')]"
                  },
                  "aiSearchResourceId": {
                    "value": "[resourceId('Microsoft.Search/searchServices', variables('aiSearchName'))]"
                  },
                  "aiSearchLocation": {
                    "value": "[reference(resourceId('Microsoft.Search/searchServices', variables('aiSearchName')), '2024-06-01-preview', 'full').location]"
                  },
                  "aiSearchConnectionName": {
                    "value": "[variables('aiSearchConnectionName')]"
                  }
                },
                "template": {
                  "$schema": "https://schema.management.azure.com/schemas/2019-04-01/deploymentTemplate.json#",
                  "contentVersion": "1.0.0.0",
                  "metadata": {
                    "_generator": {
                      "name": "bicep",
                      "version": "0.36.177.2456",
                      "templateHash": "7885182694512326220"
                    }
                  },
                  "parameters": {
                    "existingAIProjectName": {
                      "type": "string"
                    },
                    "existingAIServicesName": {
                      "type": "string"
                    },
                    "aiSearchName": {
                      "type": "string"
                    },
                    "aiSearchResourceId": {
                      "type": "string"
                    },
                    "aiSearchLocation": {
                      "type": "string"
                    },
                    "aiSearchConnectionName": {
                      "type": "string"
                    }
                  },
                  "resources": [
                    {
                      "type": "Microsoft.CognitiveServices/accounts/projects/connections",
                      "apiVersion": "2025-04-01-preview",
                      "name": "[format('{0}/{1}/{2}', parameters('existingAIServicesName'), parameters('existingAIProjectName'), parameters('aiSearchConnectionName'))]",
                      "properties": {
                        "category": "CognitiveSearch",
                        "target": "[format('https://{0}.search.windows.net', parameters('aiSearchName'))]",
                        "authType": "AAD",
                        "isSharedToAll": true,
                        "metadata": {
                          "ApiType": "Azure",
                          "ResourceId": "[parameters('aiSearchResourceId')]",
                          "location": "[parameters('aiSearchLocation')]"
                        }
                      }
                    }
                  ]
                }
              },
              "dependsOn": [
                "[resourceId('Microsoft.Search/searchServices', variables('aiSearchName'))]"
              ]
            },
            {
              "condition": "[not(empty(parameters('azureExistingAIProjectResourceId')))]",
              "type": "Microsoft.Resources/deployments",
              "apiVersion": "2022-09-01",
              "name": "assignFoundryRoleToMI",
              "subscriptionId": "[variables('existingAIServiceSubscription')]",
              "resourceGroup": "[variables('existingAIServiceResourceGroup')]",
              "properties": {
                "expressionEvaluationOptions": {
                  "scope": "inner"
                },
                "mode": "Incremental",
                "parameters": {
                  "roleDefinitionId": {
                    "value": "[resourceId('Microsoft.Authorization/roleDefinitions', '53ca6127-db72-4b80-b1b0-d745d6d5456d')]"
                  },
                  "roleAssignmentName": {
                    "value": "[guid(resourceGroup().id, parameters('managedIdentityObjectId'), resourceId('Microsoft.Authorization/roleDefinitions', '53ca6127-db72-4b80-b1b0-d745d6d5456d'), 'foundry')]"
                  },
                  "aiServicesName": "[if(not(empty(parameters('azureExistingAIProjectResourceId'))), createObject('value', variables('existingAIServicesName')), createObject('value', variables('aiServicesName')))]",
                  "aiProjectName": "[if(not(empty(parameters('azureExistingAIProjectResourceId'))), createObject('value', variables('existingAIProjectName')), createObject('value', variables('aiProjectName')))]",
                  "principalId": {
                    "value": "[parameters('managedIdentityObjectId')]"
                  },
                  "aiLocation": "[if(not(empty(parameters('azureExistingAIProjectResourceId'))), createObject('value', reference(extensionResourceId(format('/subscriptions/{0}/resourceGroups/{1}', variables('existingAIServiceSubscription'), variables('existingAIServiceResourceGroup')), 'Microsoft.Resources/deployments', 'existing_foundry_project'), '2022-09-01').outputs.location.value), createObject('value', parameters('solutionLocation')))]",
                  "aiKind": "[if(not(empty(parameters('azureExistingAIProjectResourceId'))), createObject('value', reference(extensionResourceId(format('/subscriptions/{0}/resourceGroups/{1}', variables('existingAIServiceSubscription'), variables('existingAIServiceResourceGroup')), 'Microsoft.Resources/deployments', 'existing_foundry_project'), '2022-09-01').outputs.kind.value), createObject('value', 'AIServices'))]",
                  "aiSkuName": "[if(not(empty(parameters('azureExistingAIProjectResourceId'))), createObject('value', reference(extensionResourceId(format('/subscriptions/{0}/resourceGroups/{1}', variables('existingAIServiceSubscription'), variables('existingAIServiceResourceGroup')), 'Microsoft.Resources/deployments', 'existing_foundry_project'), '2022-09-01').outputs.skuName.value), createObject('value', 'S0'))]",
                  "customSubDomainName": "[if(not(empty(parameters('azureExistingAIProjectResourceId'))), createObject('value', reference(extensionResourceId(format('/subscriptions/{0}/resourceGroups/{1}', variables('existingAIServiceSubscription'), variables('existingAIServiceResourceGroup')), 'Microsoft.Resources/deployments', 'existing_foundry_project'), '2022-09-01').outputs.customSubDomainName.value), createObject('value', variables('aiServicesName')))]",
                  "publicNetworkAccess": "[if(not(empty(parameters('azureExistingAIProjectResourceId'))), createObject('value', reference(extensionResourceId(format('/subscriptions/{0}/resourceGroups/{1}', variables('existingAIServiceSubscription'), variables('existingAIServiceResourceGroup')), 'Microsoft.Resources/deployments', 'existing_foundry_project'), '2022-09-01').outputs.publicNetworkAccess.value), createObject('value', 'Enabled'))]",
                  "enableSystemAssignedIdentity": {
                    "value": true
                  },
                  "defaultNetworkAction": "[if(not(empty(parameters('azureExistingAIProjectResourceId'))), createObject('value', reference(extensionResourceId(format('/subscriptions/{0}/resourceGroups/{1}', variables('existingAIServiceSubscription'), variables('existingAIServiceResourceGroup')), 'Microsoft.Resources/deployments', 'existing_foundry_project'), '2022-09-01').outputs.defaultNetworkAction.value), createObject('value', 'Allow'))]",
                  "vnetRules": "[if(not(empty(parameters('azureExistingAIProjectResourceId'))), createObject('value', reference(extensionResourceId(format('/subscriptions/{0}/resourceGroups/{1}', variables('existingAIServiceSubscription'), variables('existingAIServiceResourceGroup')), 'Microsoft.Resources/deployments', 'existing_foundry_project'), '2022-09-01').outputs.vnetRules.value), createObject('value', createArray()))]",
                  "ipRules": "[if(not(empty(parameters('azureExistingAIProjectResourceId'))), createObject('value', reference(extensionResourceId(format('/subscriptions/{0}/resourceGroups/{1}', variables('existingAIServiceSubscription'), variables('existingAIServiceResourceGroup')), 'Microsoft.Resources/deployments', 'existing_foundry_project'), '2022-09-01').outputs.ipRules.value), createObject('value', createArray()))]"
                },
                "template": {
                  "$schema": "https://schema.management.azure.com/schemas/2019-04-01/deploymentTemplate.json#",
                  "contentVersion": "1.0.0.0",
                  "metadata": {
                    "_generator": {
                      "name": "bicep",
                      "version": "0.36.177.2456",
<<<<<<< HEAD
                      "templateHash": "10311862207366846138"
=======
                      "templateHash": "11130863863424769976"
>>>>>>> e3c9d0a9
                    }
                  },
                  "parameters": {
                    "principalId": {
                      "type": "string",
                      "defaultValue": ""
                    },
                    "roleDefinitionId": {
                      "type": "string"
                    },
                    "roleAssignmentName": {
                      "type": "string",
                      "defaultValue": ""
                    },
                    "aiServicesName": {
                      "type": "string"
                    },
                    "aiProjectName": {
                      "type": "string",
                      "defaultValue": ""
                    },
                    "aiLocation": {
                      "type": "string",
                      "defaultValue": ""
                    },
                    "aiKind": {
                      "type": "string",
                      "defaultValue": ""
                    },
                    "aiSkuName": {
                      "type": "string",
                      "defaultValue": ""
                    },
                    "enableSystemAssignedIdentity": {
                      "type": "bool",
                      "defaultValue": true
                    },
                    "customSubDomainName": {
                      "type": "string",
                      "defaultValue": ""
                    },
                    "publicNetworkAccess": {
                      "type": "string",
                      "defaultValue": ""
                    },
                    "defaultNetworkAction": {
                      "type": "string"
                    },
                    "vnetRules": {
                      "type": "array",
                      "defaultValue": []
                    },
                    "ipRules": {
                      "type": "array",
                      "defaultValue": []
                    }
                  },
                  "resources": [
                    {
                      "condition": "[parameters('enableSystemAssignedIdentity')]",
                      "type": "Microsoft.CognitiveServices/accounts",
                      "apiVersion": "2025-04-01-preview",
                      "name": "[parameters('aiServicesName')]",
                      "location": "[parameters('aiLocation')]",
                      "kind": "[parameters('aiKind')]",
                      "sku": {
                        "name": "[parameters('aiSkuName')]"
                      },
                      "identity": {
                        "type": "SystemAssigned"
                      },
                      "properties": {
                        "allowProjectManagement": true,
                        "customSubDomainName": "[parameters('customSubDomainName')]",
                        "networkAcls": {
                          "defaultAction": "[parameters('defaultNetworkAction')]",
                          "virtualNetworkRules": "[parameters('vnetRules')]",
                          "ipRules": "[parameters('ipRules')]"
                        },
                        "publicNetworkAccess": "[parameters('publicNetworkAccess')]"
                      }
                    },
                    {
                      "condition": "[and(not(empty(parameters('aiProjectName'))), parameters('enableSystemAssignedIdentity'))]",
                      "type": "Microsoft.CognitiveServices/accounts/projects",
                      "apiVersion": "2025-04-01-preview",
                      "name": "[format('{0}/{1}', parameters('aiServicesName'), parameters('aiProjectName'))]",
                      "location": "[parameters('aiLocation')]",
                      "identity": {
                        "type": "SystemAssigned"
                      },
                      "properties": {},
                      "dependsOn": [
                        "[resourceId('Microsoft.CognitiveServices/accounts', parameters('aiServicesName'))]"
                      ]
                    },
                    {
                      "type": "Microsoft.Authorization/roleAssignments",
                      "apiVersion": "2022-04-01",
                      "scope": "[format('Microsoft.CognitiveServices/accounts/{0}', parameters('aiServicesName'))]",
                      "name": "[parameters('roleAssignmentName')]",
                      "properties": {
                        "roleDefinitionId": "[parameters('roleDefinitionId')]",
                        "principalId": "[parameters('principalId')]"
                      },
                      "dependsOn": [
                        "[resourceId('Microsoft.CognitiveServices/accounts', parameters('aiServicesName'))]"
                      ]
                    }
                  ],
                  "outputs": {
                    "aiServicesPrincipalId": {
                      "type": "string",
                      "value": "[reference(resourceId('Microsoft.CognitiveServices/accounts', parameters('aiServicesName')), '2025-04-01-preview', 'full').identity.principalId]"
                    },
                    "aiProjectPrincipalId": {
                      "type": "string",
                      "value": "[if(not(empty(parameters('aiProjectName'))), reference(resourceId('Microsoft.CognitiveServices/accounts/projects', parameters('aiServicesName'), parameters('aiProjectName')), '2025-04-01-preview', 'full').identity.principalId, '')]"
                    }
                  }
                }
              },
              "dependsOn": [
                "[extensionResourceId(format('/subscriptions/{0}/resourceGroups/{1}', variables('existingAIServiceSubscription'), variables('existingAIServiceResourceGroup')), 'Microsoft.Resources/deployments', 'existing_foundry_project')]"
              ]
            },
            {
              "type": "Microsoft.Resources/deployments",
              "apiVersion": "2022-09-01",
              "name": "assignOpenAIRoleToAISearch",
              "subscriptionId": "[variables('existingAIServiceSubscription')]",
              "resourceGroup": "[variables('existingAIServiceResourceGroup')]",
              "properties": {
                "expressionEvaluationOptions": {
                  "scope": "inner"
                },
                "mode": "Incremental",
                "parameters": {
                  "roleDefinitionId": {
                    "value": "[resourceId('Microsoft.Authorization/roleDefinitions', '5e0bd9bd-7b93-4f28-af87-19fc36ad61bd')]"
                  },
                  "roleAssignmentName": {
                    "value": "[guid(resourceGroup().id, resourceId('Microsoft.Search/searchServices', variables('aiSearchName')), resourceId('Microsoft.Authorization/roleDefinitions', '5e0bd9bd-7b93-4f28-af87-19fc36ad61bd'), 'openai-foundry')]"
                  },
                  "aiServicesName": "[if(not(empty(parameters('azureExistingAIProjectResourceId'))), createObject('value', variables('existingAIServicesName')), createObject('value', variables('aiServicesName')))]",
                  "aiProjectName": "[if(not(empty(parameters('azureExistingAIProjectResourceId'))), createObject('value', variables('existingAIProjectName')), createObject('value', variables('aiProjectName')))]",
                  "principalId": {
                    "value": "[reference(resourceId('Microsoft.Search/searchServices', variables('aiSearchName')), '2024-06-01-preview', 'full').identity.principalId]"
                  },
                  "aiLocation": "[if(not(empty(parameters('azureExistingAIProjectResourceId'))), createObject('value', reference(extensionResourceId(format('/subscriptions/{0}/resourceGroups/{1}', variables('existingAIServiceSubscription'), variables('existingAIServiceResourceGroup')), 'Microsoft.Resources/deployments', 'existing_foundry_project'), '2022-09-01').outputs.location.value), createObject('value', parameters('solutionLocation')))]",
                  "aiKind": "[if(not(empty(parameters('azureExistingAIProjectResourceId'))), createObject('value', reference(extensionResourceId(format('/subscriptions/{0}/resourceGroups/{1}', variables('existingAIServiceSubscription'), variables('existingAIServiceResourceGroup')), 'Microsoft.Resources/deployments', 'existing_foundry_project'), '2022-09-01').outputs.kind.value), createObject('value', 'AIServices'))]",
                  "aiSkuName": "[if(not(empty(parameters('azureExistingAIProjectResourceId'))), createObject('value', reference(extensionResourceId(format('/subscriptions/{0}/resourceGroups/{1}', variables('existingAIServiceSubscription'), variables('existingAIServiceResourceGroup')), 'Microsoft.Resources/deployments', 'existing_foundry_project'), '2022-09-01').outputs.skuName.value), createObject('value', 'S0'))]",
                  "customSubDomainName": "[if(not(empty(parameters('azureExistingAIProjectResourceId'))), createObject('value', reference(extensionResourceId(format('/subscriptions/{0}/resourceGroups/{1}', variables('existingAIServiceSubscription'), variables('existingAIServiceResourceGroup')), 'Microsoft.Resources/deployments', 'existing_foundry_project'), '2022-09-01').outputs.customSubDomainName.value), createObject('value', variables('aiServicesName')))]",
                  "publicNetworkAccess": "[if(not(empty(parameters('azureExistingAIProjectResourceId'))), createObject('value', reference(extensionResourceId(format('/subscriptions/{0}/resourceGroups/{1}', variables('existingAIServiceSubscription'), variables('existingAIServiceResourceGroup')), 'Microsoft.Resources/deployments', 'existing_foundry_project'), '2022-09-01').outputs.publicNetworkAccess.value), createObject('value', 'Enabled'))]",
                  "enableSystemAssignedIdentity": {
                    "value": true
                  },
                  "defaultNetworkAction": "[if(not(empty(parameters('azureExistingAIProjectResourceId'))), createObject('value', reference(extensionResourceId(format('/subscriptions/{0}/resourceGroups/{1}', variables('existingAIServiceSubscription'), variables('existingAIServiceResourceGroup')), 'Microsoft.Resources/deployments', 'existing_foundry_project'), '2022-09-01').outputs.defaultNetworkAction.value), createObject('value', 'Allow'))]",
                  "vnetRules": "[if(not(empty(parameters('azureExistingAIProjectResourceId'))), createObject('value', reference(extensionResourceId(format('/subscriptions/{0}/resourceGroups/{1}', variables('existingAIServiceSubscription'), variables('existingAIServiceResourceGroup')), 'Microsoft.Resources/deployments', 'existing_foundry_project'), '2022-09-01').outputs.vnetRules.value), createObject('value', createArray()))]",
                  "ipRules": "[if(not(empty(parameters('azureExistingAIProjectResourceId'))), createObject('value', reference(extensionResourceId(format('/subscriptions/{0}/resourceGroups/{1}', variables('existingAIServiceSubscription'), variables('existingAIServiceResourceGroup')), 'Microsoft.Resources/deployments', 'existing_foundry_project'), '2022-09-01').outputs.ipRules.value), createObject('value', createArray()))]"
                },
                "template": {
                  "$schema": "https://schema.management.azure.com/schemas/2019-04-01/deploymentTemplate.json#",
                  "contentVersion": "1.0.0.0",
                  "metadata": {
                    "_generator": {
                      "name": "bicep",
                      "version": "0.36.177.2456",
<<<<<<< HEAD
                      "templateHash": "10311862207366846138"
=======
                      "templateHash": "11130863863424769976"
>>>>>>> e3c9d0a9
                    }
                  },
                  "parameters": {
                    "principalId": {
                      "type": "string",
                      "defaultValue": ""
                    },
                    "roleDefinitionId": {
                      "type": "string"
                    },
                    "roleAssignmentName": {
                      "type": "string",
                      "defaultValue": ""
                    },
                    "aiServicesName": {
                      "type": "string"
                    },
                    "aiProjectName": {
                      "type": "string",
                      "defaultValue": ""
                    },
                    "aiLocation": {
                      "type": "string",
                      "defaultValue": ""
                    },
                    "aiKind": {
                      "type": "string",
                      "defaultValue": ""
                    },
                    "aiSkuName": {
                      "type": "string",
                      "defaultValue": ""
                    },
                    "enableSystemAssignedIdentity": {
                      "type": "bool",
                      "defaultValue": true
                    },
                    "customSubDomainName": {
                      "type": "string",
                      "defaultValue": ""
                    },
                    "publicNetworkAccess": {
                      "type": "string",
                      "defaultValue": ""
                    },
                    "defaultNetworkAction": {
                      "type": "string"
                    },
                    "vnetRules": {
                      "type": "array",
                      "defaultValue": []
                    },
                    "ipRules": {
                      "type": "array",
                      "defaultValue": []
                    }
                  },
                  "resources": [
                    {
                      "condition": "[parameters('enableSystemAssignedIdentity')]",
                      "type": "Microsoft.CognitiveServices/accounts",
                      "apiVersion": "2025-04-01-preview",
                      "name": "[parameters('aiServicesName')]",
                      "location": "[parameters('aiLocation')]",
                      "kind": "[parameters('aiKind')]",
                      "sku": {
                        "name": "[parameters('aiSkuName')]"
                      },
                      "identity": {
                        "type": "SystemAssigned"
                      },
                      "properties": {
                        "allowProjectManagement": true,
                        "customSubDomainName": "[parameters('customSubDomainName')]",
                        "networkAcls": {
                          "defaultAction": "[parameters('defaultNetworkAction')]",
                          "virtualNetworkRules": "[parameters('vnetRules')]",
                          "ipRules": "[parameters('ipRules')]"
                        },
                        "publicNetworkAccess": "[parameters('publicNetworkAccess')]"
                      }
                    },
                    {
                      "condition": "[and(not(empty(parameters('aiProjectName'))), parameters('enableSystemAssignedIdentity'))]",
                      "type": "Microsoft.CognitiveServices/accounts/projects",
                      "apiVersion": "2025-04-01-preview",
                      "name": "[format('{0}/{1}', parameters('aiServicesName'), parameters('aiProjectName'))]",
                      "location": "[parameters('aiLocation')]",
                      "identity": {
                        "type": "SystemAssigned"
                      },
                      "properties": {},
                      "dependsOn": [
                        "[resourceId('Microsoft.CognitiveServices/accounts', parameters('aiServicesName'))]"
                      ]
                    },
                    {
                      "type": "Microsoft.Authorization/roleAssignments",
                      "apiVersion": "2022-04-01",
                      "scope": "[format('Microsoft.CognitiveServices/accounts/{0}', parameters('aiServicesName'))]",
                      "name": "[parameters('roleAssignmentName')]",
                      "properties": {
                        "roleDefinitionId": "[parameters('roleDefinitionId')]",
                        "principalId": "[parameters('principalId')]"
                      },
                      "dependsOn": [
                        "[resourceId('Microsoft.CognitiveServices/accounts', parameters('aiServicesName'))]"
                      ]
                    }
                  ],
                  "outputs": {
                    "aiServicesPrincipalId": {
                      "type": "string",
                      "value": "[reference(resourceId('Microsoft.CognitiveServices/accounts', parameters('aiServicesName')), '2025-04-01-preview', 'full').identity.principalId]"
                    },
                    "aiProjectPrincipalId": {
                      "type": "string",
                      "value": "[if(not(empty(parameters('aiProjectName'))), reference(resourceId('Microsoft.CognitiveServices/accounts/projects', parameters('aiServicesName'), parameters('aiProjectName')), '2025-04-01-preview', 'full').identity.principalId, '')]"
                    }
                  }
                }
              },
              "dependsOn": [
                "[resourceId('Microsoft.Search/searchServices', variables('aiSearchName'))]",
                "[extensionResourceId(format('/subscriptions/{0}/resourceGroups/{1}', variables('existingAIServiceSubscription'), variables('existingAIServiceResourceGroup')), 'Microsoft.Resources/deployments', 'existing_foundry_project')]"
              ]
            }
          ],
          "outputs": {
            "keyvaultName": {
              "type": "string",
              "value": "[variables('keyvaultName')]"
            },
            "keyvaultId": {
              "type": "string",
              "value": "[resourceId('Microsoft.KeyVault/vaults', parameters('keyVaultName'))]"
            },
            "aiServicesTarget": {
              "type": "string",
              "value": "[if(not(empty(variables('existingOpenAIEndpoint'))), variables('existingOpenAIEndpoint'), reference(resourceId('Microsoft.CognitiveServices/accounts', variables('aiServicesName')), '2025-04-01-preview').endpoints['OpenAI Language Model Instance API'])]"
            },
            "aiServicesName": {
              "type": "string",
              "value": "[if(not(empty(variables('existingAIServicesName'))), variables('existingAIServicesName'), variables('aiServicesName'))]"
            },
            "aiSearchName": {
              "type": "string",
              "value": "[variables('aiSearchName')]"
            },
            "aiSearchId": {
              "type": "string",
              "value": "[resourceId('Microsoft.Search/searchServices', variables('aiSearchName'))]"
            },
            "aiSearchTarget": {
              "type": "string",
              "value": "[format('https://{0}.search.windows.net', variables('aiSearchName'))]"
            },
            "aiSearchService": {
              "type": "string",
              "value": "[variables('aiSearchName')]"
            },
            "aiProjectName": {
              "type": "string",
              "value": "[if(not(empty(variables('existingAIProjectName'))), variables('existingAIProjectName'), variables('aiProjectName'))]"
            },
            "aiSearchConnectionName": {
              "type": "string",
              "value": "[variables('aiSearchConnectionName')]"
            },
            "applicationInsightsId": {
              "type": "string",
              "value": "[resourceId('Microsoft.Insights/components', variables('applicationInsightsName'))]"
            },
            "logAnalyticsWorkspaceResourceName": {
              "type": "string",
              "value": "[if(variables('useExisting'), variables('existingLawName'), variables('workspaceName'))]"
            },
            "logAnalyticsWorkspaceResourceGroup": {
              "type": "string",
              "value": "[if(variables('useExisting'), variables('existingLawResourceGroup'), resourceGroup().name)]"
            },
            "logAnalyticsWorkspaceSubscription": {
              "type": "string",
              "value": "[if(variables('useExisting'), variables('existingLawSubscription'), subscription().subscriptionId)]"
            },
            "projectEndpoint": {
              "type": "string",
              "value": "[if(not(empty(variables('existingProjEndpoint'))), variables('existingProjEndpoint'), reference(resourceId('Microsoft.CognitiveServices/accounts/projects', variables('aiServicesName'), variables('aiProjectName')), '2025-04-01-preview').endpoints['AI Foundry API'])]"
            },
            "applicationInsightsConnectionString": {
              "type": "string",
              "value": "[reference(resourceId('Microsoft.Insights/components', variables('applicationInsightsName')), '2020-02-02').ConnectionString]"
            }
          }
        }
      },
      "dependsOn": [
        "[extensionResourceId(format('/subscriptions/{0}/resourceGroups/{1}', subscription().subscriptionId, resourceGroup().name), 'Microsoft.Resources/deployments', 'deploy_keyvault')]",
        "[extensionResourceId(format('/subscriptions/{0}/resourceGroups/{1}', subscription().subscriptionId, resourceGroup().name), 'Microsoft.Resources/deployments', 'deploy_managed_identity')]"
      ]
    },
    {
      "type": "Microsoft.Resources/deployments",
      "apiVersion": "2022-09-01",
      "name": "deploy_storage_account",
      "resourceGroup": "[resourceGroup().name]",
      "properties": {
        "expressionEvaluationOptions": {
          "scope": "inner"
        },
        "mode": "Incremental",
        "parameters": {
          "saName": {
            "value": "[format('{0}{1}', variables('abbrs').storage.storageAccount, variables('solutionPrefix'))]"
          },
          "solutionLocation": {
            "value": "[variables('solutionLocation')]"
          },
          "keyVaultName": {
            "value": "[reference(extensionResourceId(format('/subscriptions/{0}/resourceGroups/{1}', subscription().subscriptionId, resourceGroup().name), 'Microsoft.Resources/deployments', 'deploy_keyvault'), '2022-09-01').outputs.keyvaultName.value]"
          },
          "managedIdentityObjectId": {
            "value": "[reference(extensionResourceId(format('/subscriptions/{0}/resourceGroups/{1}', subscription().subscriptionId, resourceGroup().name), 'Microsoft.Resources/deployments', 'deploy_managed_identity'), '2022-09-01').outputs.managedIdentityOutput.value.objectId]"
          }
        },
        "template": {
          "$schema": "https://schema.management.azure.com/schemas/2019-04-01/deploymentTemplate.json#",
          "contentVersion": "1.0.0.0",
          "metadata": {
            "_generator": {
              "name": "bicep",
              "version": "0.36.177.2456",
              "templateHash": "1210054684693900795"
            }
          },
          "parameters": {
            "solutionLocation": {
              "type": "string",
              "metadata": {
                "description": "Solution Location"
              }
            },
            "saName": {
              "type": "string",
              "metadata": {
                "description": "Name"
              }
            },
            "keyVaultName": {
              "type": "string"
            },
            "managedIdentityObjectId": {
              "type": "string"
            }
          },
          "resources": [
            {
              "type": "Microsoft.Storage/storageAccounts",
              "apiVersion": "2022-09-01",
              "name": "[parameters('saName')]",
              "location": "[parameters('solutionLocation')]",
              "sku": {
                "name": "Standard_LRS",
                "tier": "Standard"
              },
              "kind": "StorageV2",
              "properties": {
                "minimumTlsVersion": "TLS1_2",
                "allowBlobPublicAccess": false,
                "allowSharedKeyAccess": false,
                "isHnsEnabled": true,
                "networkAcls": {
                  "bypass": "AzureServices",
                  "virtualNetworkRules": [],
                  "ipRules": [],
                  "defaultAction": "Allow"
                },
                "supportsHttpsTrafficOnly": true,
                "encryption": {
                  "services": {
                    "file": {
                      "keyType": "Account",
                      "enabled": true
                    },
                    "blob": {
                      "keyType": "Account",
                      "enabled": true
                    }
                  },
                  "keySource": "Microsoft.Storage"
                },
                "accessTier": "Hot"
              }
            },
            {
              "type": "Microsoft.Storage/storageAccounts/blobServices",
              "apiVersion": "2022-09-01",
              "name": "[format('{0}/{1}', parameters('saName'), 'default')]",
              "properties": {
                "cors": {
                  "corsRules": []
                },
                "deleteRetentionPolicy": {
                  "allowPermanentDelete": false,
                  "enabled": false
                }
              },
              "dependsOn": [
                "[resourceId('Microsoft.Storage/storageAccounts', parameters('saName'))]"
              ]
            },
            {
              "type": "Microsoft.Storage/storageAccounts/blobServices/containers",
              "apiVersion": "2022-09-01",
              "name": "[format('{0}/{1}/{2}', parameters('saName'), 'default', 'data')]",
              "properties": {
                "defaultEncryptionScope": "$account-encryption-key",
                "denyEncryptionScopeOverride": false,
                "publicAccess": "None"
              },
              "dependsOn": [
                "[resourceId('Microsoft.Storage/storageAccounts/blobServices', parameters('saName'), 'default')]"
              ]
            },
            {
              "type": "Microsoft.Authorization/roleAssignments",
              "apiVersion": "2022-04-01",
              "name": "[guid(resourceGroup().id, parameters('managedIdentityObjectId'), resourceId('Microsoft.Authorization/roleDefinitions', 'ba92f5b4-2d11-453d-a403-e96b0029c9fe'))]",
              "properties": {
                "principalId": "[parameters('managedIdentityObjectId')]",
                "roleDefinitionId": "[resourceId('Microsoft.Authorization/roleDefinitions', 'ba92f5b4-2d11-453d-a403-e96b0029c9fe')]",
                "principalType": "ServicePrincipal"
              }
            },
            {
              "type": "Microsoft.KeyVault/vaults/secrets",
              "apiVersion": "2021-11-01-preview",
              "name": "[format('{0}/{1}', parameters('keyVaultName'), 'ADLS-ACCOUNT-NAME')]",
              "properties": {
                "value": "[parameters('saName')]"
              }
            },
            {
              "type": "Microsoft.KeyVault/vaults/secrets",
              "apiVersion": "2021-11-01-preview",
              "name": "[format('{0}/{1}', parameters('keyVaultName'), 'ADLS-ACCOUNT-CONTAINER')]",
              "properties": {
                "value": "data"
              }
            },
            {
              "type": "Microsoft.KeyVault/vaults/secrets",
              "apiVersion": "2021-11-01-preview",
              "name": "[format('{0}/{1}', parameters('keyVaultName'), 'ADLS-ACCOUNT-KEY')]",
              "properties": {
                "value": "[listKeys(resourceId('Microsoft.Storage/storageAccounts', parameters('saName')), '2021-04-01').keys[0].value]"
              },
              "dependsOn": [
                "[resourceId('Microsoft.Storage/storageAccounts', parameters('saName'))]"
              ]
            }
          ],
          "outputs": {
            "storageName": {
              "type": "string",
              "value": "[parameters('saName')]"
            },
            "storageContainer": {
              "type": "string",
              "value": "data"
            }
          }
        }
      },
      "dependsOn": [
        "[extensionResourceId(format('/subscriptions/{0}/resourceGroups/{1}', subscription().subscriptionId, resourceGroup().name), 'Microsoft.Resources/deployments', 'deploy_keyvault')]",
        "[extensionResourceId(format('/subscriptions/{0}/resourceGroups/{1}', subscription().subscriptionId, resourceGroup().name), 'Microsoft.Resources/deployments', 'deploy_managed_identity')]"
      ]
    },
    {
      "type": "Microsoft.Resources/deployments",
      "apiVersion": "2022-09-01",
      "name": "deploy_cosmos_db",
      "resourceGroup": "[resourceGroup().name]",
      "properties": {
        "expressionEvaluationOptions": {
          "scope": "inner"
        },
        "mode": "Incremental",
        "parameters": {
          "accountName": {
            "value": "[format('{0}{1}', variables('abbrs').databases.cosmosDBDatabase, variables('solutionPrefix'))]"
          },
          "solutionLocation": {
            "value": "[parameters('secondaryLocation')]"
          },
          "keyVaultName": {
            "value": "[reference(extensionResourceId(format('/subscriptions/{0}/resourceGroups/{1}', subscription().subscriptionId, resourceGroup().name), 'Microsoft.Resources/deployments', 'deploy_keyvault'), '2022-09-01').outputs.keyvaultName.value]"
          }
        },
        "template": {
          "$schema": "https://schema.management.azure.com/schemas/2019-04-01/deploymentTemplate.json#",
          "contentVersion": "1.0.0.0",
          "metadata": {
            "_generator": {
              "name": "bicep",
              "version": "0.36.177.2456",
              "templateHash": "12801806089322014536"
            }
          },
          "parameters": {
            "solutionLocation": {
              "type": "string"
            },
            "keyVaultName": {
              "type": "string"
            },
            "accountName": {
              "type": "string"
            },
            "kind": {
              "type": "string",
              "defaultValue": "GlobalDocumentDB",
              "allowedValues": [
                "GlobalDocumentDB",
                "MongoDB",
                "Parse"
              ]
            },
            "tags": {
              "type": "object",
              "defaultValue": {}
            }
          },
          "variables": {
            "databaseName": "db_conversation_history",
            "collectionName": "conversations",
            "containers": [
              {
                "name": "[variables('collectionName')]",
                "id": "[variables('collectionName')]",
                "partitionKey": "/userId"
              }
            ]
          },
          "resources": [
            {
              "copy": {
                "name": "database::list",
                "count": "[length(variables('containers'))]"
              },
              "type": "Microsoft.DocumentDB/databaseAccounts/sqlDatabases/containers",
              "apiVersion": "2022-05-15",
              "name": "[format('{0}/{1}/{2}', split(format('{0}/{1}', parameters('accountName'), variables('databaseName')), '/')[0], split(format('{0}/{1}', parameters('accountName'), variables('databaseName')), '/')[1], variables('containers')[copyIndex()].name)]",
              "properties": {
                "resource": {
                  "id": "[variables('containers')[copyIndex()].id]",
                  "partitionKey": {
                    "paths": [
                      "[variables('containers')[copyIndex()].partitionKey]"
                    ]
                  }
                },
                "options": {}
              },
              "dependsOn": [
                "[resourceId('Microsoft.DocumentDB/databaseAccounts/sqlDatabases', split(format('{0}/{1}', parameters('accountName'), variables('databaseName')), '/')[0], split(format('{0}/{1}', parameters('accountName'), variables('databaseName')), '/')[1])]"
              ]
            },
            {
              "type": "Microsoft.DocumentDB/databaseAccounts",
              "apiVersion": "2022-08-15",
              "name": "[parameters('accountName')]",
              "kind": "[parameters('kind')]",
              "location": "[parameters('solutionLocation')]",
              "tags": "[parameters('tags')]",
              "properties": {
                "consistencyPolicy": {
                  "defaultConsistencyLevel": "Session"
                },
                "locations": [
                  {
                    "locationName": "[parameters('solutionLocation')]",
                    "failoverPriority": 0,
                    "isZoneRedundant": false
                  }
                ],
                "databaseAccountOfferType": "Standard",
                "enableAutomaticFailover": false,
                "enableMultipleWriteLocations": false,
                "disableLocalAuth": true,
                "apiProperties": "[if(equals(parameters('kind'), 'MongoDB'), createObject('serverVersion', '4.0'), createObject())]",
                "capabilities": [
                  {
                    "name": "EnableServerless"
                  }
                ]
              }
            },
            {
              "type": "Microsoft.DocumentDB/databaseAccounts/sqlDatabases",
              "apiVersion": "2022-05-15",
              "name": "[format('{0}/{1}', parameters('accountName'), variables('databaseName'))]",
              "properties": {
                "resource": {
                  "id": "[variables('databaseName')]"
                }
              },
              "dependsOn": [
                "[resourceId('Microsoft.DocumentDB/databaseAccounts', parameters('accountName'))]"
              ]
            },
            {
              "type": "Microsoft.KeyVault/vaults/secrets",
              "apiVersion": "2021-11-01-preview",
              "name": "[format('{0}/{1}', parameters('keyVaultName'), 'AZURE-COSMOSDB-ACCOUNT')]",
              "properties": {
                "value": "[parameters('accountName')]"
              },
              "dependsOn": [
                "[resourceId('Microsoft.DocumentDB/databaseAccounts', parameters('accountName'))]"
              ]
            },
            {
              "type": "Microsoft.KeyVault/vaults/secrets",
              "apiVersion": "2021-11-01-preview",
              "name": "[format('{0}/{1}', parameters('keyVaultName'), 'AZURE-COSMOSDB-ACCOUNT-KEY')]",
              "properties": {
                "value": "[listKeys(resourceId('Microsoft.DocumentDB/databaseAccounts', parameters('accountName')), '2022-08-15').primaryMasterKey]"
              },
              "dependsOn": [
                "[resourceId('Microsoft.DocumentDB/databaseAccounts', parameters('accountName'))]"
              ]
            },
            {
              "type": "Microsoft.KeyVault/vaults/secrets",
              "apiVersion": "2021-11-01-preview",
              "name": "[format('{0}/{1}', parameters('keyVaultName'), 'AZURE-COSMOSDB-DATABASE')]",
              "properties": {
                "value": "[variables('databaseName')]"
              }
            },
            {
              "type": "Microsoft.KeyVault/vaults/secrets",
              "apiVersion": "2021-11-01-preview",
              "name": "[format('{0}/{1}', parameters('keyVaultName'), 'AZURE-COSMOSDB-CONVERSATIONS-CONTAINER')]",
              "properties": {
                "value": "[variables('collectionName')]"
              }
            },
            {
              "type": "Microsoft.KeyVault/vaults/secrets",
              "apiVersion": "2021-11-01-preview",
              "name": "[format('{0}/{1}', parameters('keyVaultName'), 'AZURE-COSMOSDB-ENABLE-FEEDBACK')]",
              "properties": {
                "value": "True"
              }
            }
          ],
          "outputs": {
            "cosmosAccountName": {
              "type": "string",
              "value": "[parameters('accountName')]"
            },
            "cosmosDatabaseName": {
              "type": "string",
              "value": "[variables('databaseName')]"
            },
            "cosmosContainerName": {
              "type": "string",
              "value": "[variables('collectionName')]"
            }
          }
        }
      },
      "dependsOn": [
        "[extensionResourceId(format('/subscriptions/{0}/resourceGroups/{1}', subscription().subscriptionId, resourceGroup().name), 'Microsoft.Resources/deployments', 'deploy_keyvault')]"
      ]
    },
    {
      "type": "Microsoft.Resources/deployments",
      "apiVersion": "2022-09-01",
      "name": "deploy_sql_db",
      "resourceGroup": "[resourceGroup().name]",
      "properties": {
        "expressionEvaluationOptions": {
          "scope": "inner"
        },
        "mode": "Incremental",
        "parameters": {
          "serverName": {
            "value": "[format('{0}{1}', variables('abbrs').databases.sqlDatabaseServer, variables('solutionPrefix'))]"
          },
          "sqlDBName": {
            "value": "[format('{0}{1}', variables('abbrs').databases.sqlDatabase, variables('solutionPrefix'))]"
          },
          "solutionLocation": {
            "value": "[parameters('secondaryLocation')]"
          },
          "keyVaultName": {
            "value": "[reference(extensionResourceId(format('/subscriptions/{0}/resourceGroups/{1}', subscription().subscriptionId, resourceGroup().name), 'Microsoft.Resources/deployments', 'deploy_keyvault'), '2022-09-01').outputs.keyvaultName.value]"
          },
          "managedIdentityName": {
            "value": "[reference(extensionResourceId(format('/subscriptions/{0}/resourceGroups/{1}', subscription().subscriptionId, resourceGroup().name), 'Microsoft.Resources/deployments', 'deploy_managed_identity'), '2022-09-01').outputs.managedIdentityOutput.value.name]"
          },
          "managedIdentityObjectId": {
            "value": "[reference(extensionResourceId(format('/subscriptions/{0}/resourceGroups/{1}', subscription().subscriptionId, resourceGroup().name), 'Microsoft.Resources/deployments', 'deploy_managed_identity'), '2022-09-01').outputs.managedIdentityOutput.value.objectId]"
          }
        },
        "template": {
          "$schema": "https://schema.management.azure.com/schemas/2019-04-01/deploymentTemplate.json#",
          "contentVersion": "1.0.0.0",
          "metadata": {
            "_generator": {
              "name": "bicep",
              "version": "0.36.177.2456",
              "templateHash": "11179946820677763103"
            }
          },
          "parameters": {
            "solutionLocation": {
              "type": "string"
            },
            "keyVaultName": {
              "type": "string"
            },
            "managedIdentityObjectId": {
              "type": "string"
            },
            "managedIdentityName": {
              "type": "string"
            },
            "serverName": {
              "type": "string"
            },
            "sqlDBName": {
              "type": "string"
            }
          },
          "variables": {
            "location": "[parameters('solutionLocation')]",
            "administratorLogin": "sqladmin",
            "administratorLoginPassword": "TestPassword_1234"
          },
          "resources": [
            {
              "type": "Microsoft.Sql/servers",
              "apiVersion": "2023-08-01-preview",
              "name": "[parameters('serverName')]",
              "location": "[variables('location')]",
              "kind": "v12.0",
              "properties": {
                "publicNetworkAccess": "Enabled",
                "version": "12.0",
                "restrictOutboundNetworkAccess": "Disabled",
                "minimalTlsVersion": "1.2",
                "administrators": {
                  "login": "[parameters('managedIdentityName')]",
                  "sid": "[parameters('managedIdentityObjectId')]",
                  "tenantId": "[subscription().tenantId]",
                  "administratorType": "ActiveDirectory",
                  "azureADOnlyAuthentication": true
                }
              }
            },
            {
              "type": "Microsoft.Sql/servers/firewallRules",
              "apiVersion": "2023-08-01-preview",
              "name": "[format('{0}/{1}', parameters('serverName'), 'AllowSpecificRange')]",
              "properties": {
                "startIpAddress": "0.0.0.0",
                "endIpAddress": "255.255.255.255"
              },
              "dependsOn": [
                "[resourceId('Microsoft.Sql/servers', parameters('serverName'))]"
              ]
            },
            {
              "type": "Microsoft.Sql/servers/firewallRules",
              "apiVersion": "2023-08-01-preview",
              "name": "[format('{0}/{1}', parameters('serverName'), 'AllowAllWindowsAzureIps')]",
              "properties": {
                "startIpAddress": "0.0.0.0",
                "endIpAddress": "0.0.0.0"
              },
              "dependsOn": [
                "[resourceId('Microsoft.Sql/servers', parameters('serverName'))]"
              ]
            },
            {
              "type": "Microsoft.Sql/servers/databases",
              "apiVersion": "2023-08-01-preview",
              "name": "[format('{0}/{1}', parameters('serverName'), parameters('sqlDBName'))]",
              "location": "[variables('location')]",
              "sku": {
                "name": "GP_S_Gen5",
                "tier": "GeneralPurpose",
                "family": "Gen5",
                "capacity": 2
              },
              "kind": "v12.0,user,vcore,serverless",
              "properties": {
                "collation": "SQL_Latin1_General_CP1_CI_AS",
                "autoPauseDelay": 60,
                "minCapacity": 1,
                "readScale": "Disabled",
                "zoneRedundant": false
              },
              "dependsOn": [
                "[resourceId('Microsoft.Sql/servers', parameters('serverName'))]"
              ]
            },
            {
              "type": "Microsoft.KeyVault/vaults/secrets",
              "apiVersion": "2021-11-01-preview",
              "name": "[format('{0}/{1}', parameters('keyVaultName'), 'SQLDB-SERVER')]",
              "properties": {
                "value": "[format('{0}{1}', parameters('serverName'), environment().suffixes.sqlServerHostname)]"
              }
            },
            {
              "type": "Microsoft.KeyVault/vaults/secrets",
              "apiVersion": "2021-11-01-preview",
              "name": "[format('{0}/{1}', parameters('keyVaultName'), 'SQLDB-DATABASE')]",
              "properties": {
                "value": "[parameters('sqlDBName')]"
              }
            },
            {
              "type": "Microsoft.KeyVault/vaults/secrets",
              "apiVersion": "2021-11-01-preview",
              "name": "[format('{0}/{1}', parameters('keyVaultName'), 'SQLDB-USERNAME')]",
              "properties": {
                "value": "[variables('administratorLogin')]"
              }
            },
            {
              "type": "Microsoft.KeyVault/vaults/secrets",
              "apiVersion": "2021-11-01-preview",
              "name": "[format('{0}/{1}', parameters('keyVaultName'), 'SQLDB-PASSWORD')]",
              "properties": {
                "value": "[variables('administratorLoginPassword')]"
              }
            }
          ],
          "outputs": {
            "sqlServerName": {
              "type": "string",
              "value": "[format('{0}.database.windows.net', parameters('serverName'))]"
            },
            "sqlDbName": {
              "type": "string",
              "value": "[parameters('sqlDBName')]"
            },
            "sqlDbUser": {
              "type": "string",
              "value": "[variables('administratorLogin')]"
            }
          }
        }
      },
      "dependsOn": [
        "[extensionResourceId(format('/subscriptions/{0}/resourceGroups/{1}', subscription().subscriptionId, resourceGroup().name), 'Microsoft.Resources/deployments', 'deploy_keyvault')]",
        "[extensionResourceId(format('/subscriptions/{0}/resourceGroups/{1}', subscription().subscriptionId, resourceGroup().name), 'Microsoft.Resources/deployments', 'deploy_managed_identity')]"
      ]
    },
    {
      "type": "Microsoft.Resources/deployments",
      "apiVersion": "2022-09-01",
      "name": "deploy_post_deployment_scripts",
      "properties": {
        "expressionEvaluationOptions": {
          "scope": "inner"
        },
        "mode": "Incremental",
        "parameters": {
          "solutionLocation": {
            "value": "[parameters('secondaryLocation')]"
          },
          "baseUrl": {
            "value": "[variables('baseUrl')]"
          },
          "storageAccountName": {
            "value": "[reference(extensionResourceId(format('/subscriptions/{0}/resourceGroups/{1}', subscription().subscriptionId, resourceGroup().name), 'Microsoft.Resources/deployments', 'deploy_storage_account'), '2022-09-01').outputs.storageName.value]"
          },
          "containerName": {
            "value": "[reference(extensionResourceId(format('/subscriptions/{0}/resourceGroups/{1}', subscription().subscriptionId, resourceGroup().name), 'Microsoft.Resources/deployments', 'deploy_storage_account'), '2022-09-01').outputs.storageContainer.value]"
          },
          "containerAppName": {
            "value": "[format('{0}{1}', variables('abbrs').containers.containerApp, variables('solutionPrefix'))]"
          },
          "environmentName": {
            "value": "[format('{0}{1}', variables('abbrs').containers.containerAppsEnvironment, variables('solutionPrefix'))]"
          },
          "managedIdentityObjectId": {
            "value": "[reference(extensionResourceId(format('/subscriptions/{0}/resourceGroups/{1}', subscription().subscriptionId, resourceGroup().name), 'Microsoft.Resources/deployments', 'deploy_managed_identity'), '2022-09-01').outputs.managedIdentityOutput.value.id]"
          },
          "managedIdentityClientId": {
            "value": "[reference(extensionResourceId(format('/subscriptions/{0}/resourceGroups/{1}', subscription().subscriptionId, resourceGroup().name), 'Microsoft.Resources/deployments', 'deploy_managed_identity'), '2022-09-01').outputs.managedIdentityOutput.value.clientId]"
          },
          "keyVaultName": {
            "value": "[reference(extensionResourceId(format('/subscriptions/{0}/resourceGroups/{1}', subscription().subscriptionId, resourceGroup().name), 'Microsoft.Resources/deployments', 'deploy_ai_foundry'), '2022-09-01').outputs.keyvaultName.value]"
          },
          "logAnalyticsWorkspaceResourceName": {
            "value": "[reference(extensionResourceId(format('/subscriptions/{0}/resourceGroups/{1}', subscription().subscriptionId, resourceGroup().name), 'Microsoft.Resources/deployments', 'deploy_ai_foundry'), '2022-09-01').outputs.logAnalyticsWorkspaceResourceName.value]"
          },
          "logAnalyticsWorkspaceResourceGroup": {
            "value": "[reference(extensionResourceId(format('/subscriptions/{0}/resourceGroups/{1}', subscription().subscriptionId, resourceGroup().name), 'Microsoft.Resources/deployments', 'deploy_ai_foundry'), '2022-09-01').outputs.logAnalyticsWorkspaceResourceGroup.value]"
          },
          "logAnalyticsWorkspaceSubscription": {
            "value": "[reference(extensionResourceId(format('/subscriptions/{0}/resourceGroups/{1}', subscription().subscriptionId, resourceGroup().name), 'Microsoft.Resources/deployments', 'deploy_ai_foundry'), '2022-09-01').outputs.logAnalyticsWorkspaceSubscription.value]"
          },
          "sqlServerName": {
            "value": "[reference(extensionResourceId(format('/subscriptions/{0}/resourceGroups/{1}', subscription().subscriptionId, resourceGroup().name), 'Microsoft.Resources/deployments', 'deploy_sql_db'), '2022-09-01').outputs.sqlServerName.value]"
          },
          "sqlDbName": {
            "value": "[reference(extensionResourceId(format('/subscriptions/{0}/resourceGroups/{1}', subscription().subscriptionId, resourceGroup().name), 'Microsoft.Resources/deployments', 'deploy_sql_db'), '2022-09-01').outputs.sqlDbName.value]"
          },
          "sqlUsers": {
            "value": [
              {
                "principalId": "[reference(extensionResourceId(format('/subscriptions/{0}/resourceGroups/{1}', subscription().subscriptionId, resourceGroup().name), 'Microsoft.Resources/deployments', 'deploy_managed_identity'), '2022-09-01').outputs.managedIdentityBackendAppOutput.value.clientId]",
                "principalName": "[reference(extensionResourceId(format('/subscriptions/{0}/resourceGroups/{1}', subscription().subscriptionId, resourceGroup().name), 'Microsoft.Resources/deployments', 'deploy_managed_identity'), '2022-09-01').outputs.managedIdentityBackendAppOutput.value.name]",
                "databaseRoles": [
                  "db_datareader",
                  "db_datawriter"
                ]
              }
            ]
          }
        },
        "template": {
          "$schema": "https://schema.management.azure.com/schemas/2019-04-01/deploymentTemplate.json#",
          "contentVersion": "1.0.0.0",
          "metadata": {
            "_generator": {
              "name": "bicep",
              "version": "0.36.177.2456",
              "templateHash": "16023413820618629745"
            }
          },
          "parameters": {
            "solutionLocation": {
              "type": "string",
              "metadata": {
                "description": "Specifies the location for resources."
              }
            },
            "baseUrl": {
              "type": "string"
            },
            "managedIdentityObjectId": {
              "type": "string"
            },
            "managedIdentityClientId": {
              "type": "string"
            },
            "storageAccountName": {
              "type": "string"
            },
            "containerName": {
              "type": "string"
            },
            "containerAppName": {
              "type": "string"
            },
            "environmentName": {
              "type": "string"
            },
            "imageName": {
              "type": "string",
              "defaultValue": "python:3.11-alpine"
            },
            "setupCopyKbFiles": {
              "type": "string",
              "defaultValue": "[format('{0}infra/scripts/copy_kb_files.sh', parameters('baseUrl'))]"
            },
            "setupCreateIndexScriptsUrl": {
              "type": "string",
              "defaultValue": "[format('{0}infra/scripts/run_create_index_scripts.sh', parameters('baseUrl'))]"
            },
            "createSqlUserAndRoleScriptsUrl": {
              "type": "string",
              "defaultValue": "[format('{0}infra/scripts/add_user_scripts/create-sql-user-and-role.ps1', parameters('baseUrl'))]"
            },
            "keyVaultName": {
              "type": "string"
            },
            "sqlServerName": {
              "type": "string"
            },
            "sqlDbName": {
              "type": "string"
            },
            "sqlUsers": {
              "type": "array",
              "defaultValue": []
            },
            "logAnalyticsWorkspaceResourceName": {
              "type": "string"
            },
            "logAnalyticsWorkspaceResourceGroup": {
              "type": "string"
            },
            "logAnalyticsWorkspaceSubscription": {
              "type": "string"
            }
          },
          "variables": {
            "resourceGroupName": "[resourceGroup().name]"
          },
          "resources": [
            {
              "type": "Microsoft.App/managedEnvironments",
              "apiVersion": "2022-03-01",
              "name": "[parameters('environmentName')]",
              "location": "[parameters('solutionLocation')]",
              "properties": {
                "zoneRedundant": false,
                "appLogsConfiguration": {
                  "destination": "log-analytics",
                  "logAnalyticsConfiguration": {
                    "customerId": "[reference(extensionResourceId(format('/subscriptions/{0}/resourceGroups/{1}', parameters('logAnalyticsWorkspaceSubscription'), parameters('logAnalyticsWorkspaceResourceGroup')), 'Microsoft.OperationalInsights/workspaces', parameters('logAnalyticsWorkspaceResourceName')), '2020-10-01').customerId]",
                    "sharedKey": "[listKeys(extensionResourceId(format('/subscriptions/{0}/resourceGroups/{1}', parameters('logAnalyticsWorkspaceSubscription'), parameters('logAnalyticsWorkspaceResourceGroup')), 'Microsoft.OperationalInsights/workspaces', parameters('logAnalyticsWorkspaceResourceName')), '2020-10-01').primarySharedKey]"
                  }
                }
              }
            },
            {
              "type": "Microsoft.App/containerApps",
              "apiVersion": "2022-03-01",
              "name": "[parameters('containerAppName')]",
              "location": "[parameters('solutionLocation')]",
              "identity": {
                "type": "UserAssigned",
                "userAssignedIdentities": {
                  "[format('{0}', parameters('managedIdentityObjectId'))]": {}
                }
              },
              "properties": {
                "managedEnvironmentId": "[resourceId('Microsoft.App/managedEnvironments', parameters('environmentName'))]",
                "configuration": {
                  "ingress": null,
                  "activeRevisionsMode": "Single"
                },
                "template": {
                  "scale": {
                    "minReplicas": 1,
                    "maxReplicas": 1
                  },
                  "containers": [
                    {
                      "name": "[parameters('containerAppName')]",
                      "image": "[parameters('imageName')]",
                      "resources": {
                        "cpu": 2,
                        "memory": "4.0Gi"
                      },
                      "command": [
                        "/bin/sh",
                        "-c",
                        "[format('mkdir -p /scripts && apk add --no-cache curl bash jq py3-pip gcc musl-dev libffi-dev openssl-dev python3-dev && pip install --upgrade azure-cli && apk add --no-cache --virtual .build-deps build-base unixodbc-dev && curl -s -o msodbcsql17_17.10.6.1-1_amd64.apk https://download.microsoft.com/download/e/4/e/e4e67866-dffd-428c-aac7-8d28ddafb39b/msodbcsql17_17.10.6.1-1_amd64.apk && curl -s -o mssql-tools_17.10.1.1-1_amd64.apk https://download.microsoft.com/download/e/4/e/e4e67866-dffd-428c-aac7-8d28ddafb39b/mssql-tools_17.10.1.1-1_amd64.apk && apk add --allow-untrusted msodbcsql17_17.10.6.1-1_amd64.apk && apk add --allow-untrusted mssql-tools_17.10.1.1-1_amd64.apk && curl -s -o /scripts/copy_kb_files.sh {0} && chmod +x /scripts/copy_kb_files.sh && sh -x /scripts/copy_kb_files.sh {1} {2} {3} {4} && curl -s -o /scripts/run_create_index_scripts.sh {5} && chmod +x /scripts/run_create_index_scripts.sh && sh -x /scripts/run_create_index_scripts.sh {6} {7} {8} && apk add --no-cache ca-certificates less ncurses-terminfo-base krb5-libs libgcc libintl libssl3 libstdc++ tzdata userspace-rcu zlib icu-libs curl && apk -X https://dl-cdn.alpinelinux.org/alpine/edge/main add --no-cache lttng-ust openssh-client && curl -L https://github.com/PowerShell/PowerShell/releases/download/v7.5.0/powershell-7.5.0-linux-musl-x64.tar.gz -o /tmp/powershell.tar.gz && mkdir -p /opt/microsoft/powershell/7 && tar zxf /tmp/powershell.tar.gz -C /opt/microsoft/powershell/7 && chmod +x /opt/microsoft/powershell/7/pwsh && ln -s /opt/microsoft/powershell/7/pwsh /usr/bin/pwsh && curl -s -o /scripts/create-sql-user-and-role.ps1 {9} && chmod +x /scripts/create-sql-user-and-role.ps1 && pwsh -File /scripts/create-sql-user-and-role.ps1 -SqlServerName {10} -SqlDatabaseName {11} -ClientId {12} -DisplayName {13} -ManagedIdentityClientId {14} -DatabaseRole {15} && pwsh -File /scripts/create-sql-user-and-role.ps1 -SqlServerName {16} -SqlDatabaseName {17} -ClientId {18} -DisplayName {19} -ManagedIdentityClientId {20} -DatabaseRole {21} && az login --identity --client-id {22} && az containerapp update --name {23} --resource-group {24} --min-replicas 0 --cpu 0.25 --memory 0.5Gi && az containerapp revision deactivate -g {25} --revision $(az containerapp revision list -n {26} -g {27} --query \"[0].name\" -o tsv) && echo \"Container app setup completed successfully.\"', parameters('setupCopyKbFiles'), parameters('storageAccountName'), parameters('containerName'), parameters('baseUrl'), parameters('managedIdentityClientId'), parameters('setupCreateIndexScriptsUrl'), parameters('baseUrl'), parameters('keyVaultName'), parameters('managedIdentityClientId'), parameters('createSqlUserAndRoleScriptsUrl'), parameters('sqlServerName'), parameters('sqlDbName'), parameters('sqlUsers')[0].principalId, parameters('sqlUsers')[0].principalName, parameters('managedIdentityClientId'), parameters('sqlUsers')[0].databaseRoles[0], parameters('sqlServerName'), parameters('sqlDbName'), parameters('sqlUsers')[0].principalId, parameters('sqlUsers')[0].principalName, parameters('managedIdentityClientId'), parameters('sqlUsers')[0].databaseRoles[1], parameters('managedIdentityClientId'), parameters('containerAppName'), variables('resourceGroupName'), variables('resourceGroupName'), parameters('containerAppName'), variables('resourceGroupName'))]"
                      ],
                      "env": [
                        {
                          "name": "STORAGE_ACCOUNT_NAME",
                          "value": "[parameters('storageAccountName')]"
                        },
                        {
                          "name": "CONTAINER_NAME",
                          "value": "[parameters('containerName')]"
                        },
                        {
                          "name": "APPSETTING_WEBSITE_SITE_NAME",
                          "value": "DUMMY"
                        }
                      ]
                    }
                  ]
                }
              },
              "dependsOn": [
                "[resourceId('Microsoft.App/managedEnvironments', parameters('environmentName'))]"
              ]
            }
          ]
        }
      },
      "dependsOn": [
        "[extensionResourceId(format('/subscriptions/{0}/resourceGroups/{1}', subscription().subscriptionId, resourceGroup().name), 'Microsoft.Resources/deployments', 'deploy_ai_foundry')]",
        "[extensionResourceId(format('/subscriptions/{0}/resourceGroups/{1}', subscription().subscriptionId, resourceGroup().name), 'Microsoft.Resources/deployments', 'deploy_managed_identity')]",
        "[extensionResourceId(format('/subscriptions/{0}/resourceGroups/{1}', subscription().subscriptionId, resourceGroup().name), 'Microsoft.Resources/deployments', 'deploy_sql_db')]",
        "[extensionResourceId(format('/subscriptions/{0}/resourceGroups/{1}', subscription().subscriptionId, resourceGroup().name), 'Microsoft.Resources/deployments', 'deploy_storage_account')]"
      ]
    },
    {
      "type": "Microsoft.Resources/deployments",
      "apiVersion": "2022-09-01",
      "name": "deploy_app_service_plan",
      "properties": {
        "expressionEvaluationOptions": {
          "scope": "inner"
        },
        "mode": "Incremental",
        "parameters": {
          "solutionLocation": {
            "value": "[variables('solutionLocation')]"
          },
          "HostingPlanName": {
            "value": "[format('{0}{1}', variables('abbrs').compute.appServicePlan, variables('solutionPrefix'))]"
          }
        },
        "template": {
          "$schema": "https://schema.management.azure.com/schemas/2019-04-01/deploymentTemplate.json#",
          "contentVersion": "1.0.0.0",
          "metadata": {
            "_generator": {
              "name": "bicep",
              "version": "0.36.177.2456",
              "templateHash": "3006924210856144569"
            },
            "description": "Creates an Azure App Service plan."
          },
          "parameters": {
            "solutionLocation": {
              "type": "string",
              "metadata": {
                "description": "Solution Location"
              }
            },
            "HostingPlanName": {
              "type": "string",
              "metadata": {
                "description": "Name of App Service plan"
              }
            },
            "HostingPlanSku": {
              "type": "string",
              "defaultValue": "B2",
              "allowedValues": [
                "F1",
                "D1",
                "B1",
                "B2",
                "B3",
                "S1",
                "S2",
                "S3",
                "P1",
                "P2",
                "P3",
                "P4",
                "P0v3"
              ],
              "metadata": {
                "description": "The pricing tier for the App Service plan"
              }
            }
          },
          "resources": [
            {
              "type": "Microsoft.Web/serverfarms",
              "apiVersion": "2020-06-01",
              "name": "[parameters('HostingPlanName')]",
              "location": "[parameters('solutionLocation')]",
              "sku": {
                "name": "[parameters('HostingPlanSku')]"
              },
              "properties": {
                "reserved": true
              },
              "kind": "linux"
            }
          ],
          "outputs": {
            "id": {
              "type": "string",
              "value": "[resourceId('Microsoft.Web/serverfarms', parameters('HostingPlanName'))]"
            },
            "name": {
              "type": "string",
              "value": "[parameters('HostingPlanName')]"
            }
          }
        }
      }
    },
    {
      "type": "Microsoft.Resources/deployments",
      "apiVersion": "2022-09-01",
      "name": "deploy_backend_docker",
      "resourceGroup": "[resourceGroup().name]",
      "properties": {
        "expressionEvaluationOptions": {
          "scope": "inner"
        },
        "mode": "Incremental",
        "parameters": {
          "name": {
            "value": "[format('api-{0}', variables('solutionPrefix'))]"
          },
          "solutionLocation": {
            "value": "[variables('solutionLocation')]"
          },
          "aideploymentsLocation": {
            "value": "[parameters('aiDeploymentsLocation')]"
          },
          "imageTag": {
            "value": "[parameters('imageTag')]"
          },
          "acrName": {
            "value": "[variables('acrName')]"
          },
          "appServicePlanId": {
            "value": "[reference(resourceId('Microsoft.Resources/deployments', 'deploy_app_service_plan'), '2022-09-01').outputs.name.value]"
          },
          "applicationInsightsId": {
            "value": "[reference(extensionResourceId(format('/subscriptions/{0}/resourceGroups/{1}', subscription().subscriptionId, resourceGroup().name), 'Microsoft.Resources/deployments', 'deploy_ai_foundry'), '2022-09-01').outputs.applicationInsightsId.value]"
          },
          "userassignedIdentityId": {
            "value": "[reference(extensionResourceId(format('/subscriptions/{0}/resourceGroups/{1}', subscription().subscriptionId, resourceGroup().name), 'Microsoft.Resources/deployments', 'deploy_managed_identity'), '2022-09-01').outputs.managedIdentityBackendAppOutput.value.id]"
          },
          "keyVaultName": {
            "value": "[reference(extensionResourceId(format('/subscriptions/{0}/resourceGroups/{1}', subscription().subscriptionId, resourceGroup().name), 'Microsoft.Resources/deployments', 'deploy_keyvault'), '2022-09-01').outputs.keyvaultName.value]"
          },
          "aiServicesName": {
            "value": "[reference(extensionResourceId(format('/subscriptions/{0}/resourceGroups/{1}', subscription().subscriptionId, resourceGroup().name), 'Microsoft.Resources/deployments', 'deploy_ai_foundry'), '2022-09-01').outputs.aiServicesName.value]"
          },
          "useLocalBuild": {
            "value": "[variables('useLocalBuildLower')]"
          },
          "azureExistingAIProjectResourceId": {
            "value": "[parameters('azureExistingAIProjectResourceId')]"
          },
          "aiSearchName": {
            "value": "[reference(extensionResourceId(format('/subscriptions/{0}/resourceGroups/{1}', subscription().subscriptionId, resourceGroup().name), 'Microsoft.Resources/deployments', 'deploy_ai_foundry'), '2022-09-01').outputs.aiSearchName.value]"
          },
          "appSettings": {
            "value": {
              "AZURE_OPENAI_DEPLOYMENT_MODEL": "[parameters('gptModelName')]",
              "AZURE_OPENAI_ENDPOINT": "[reference(extensionResourceId(format('/subscriptions/{0}/resourceGroups/{1}', subscription().subscriptionId, resourceGroup().name), 'Microsoft.Resources/deployments', 'deploy_ai_foundry'), '2022-09-01').outputs.aiServicesTarget.value]",
              "AZURE_OPENAI_API_VERSION": "[parameters('azureOpenAIApiVersion')]",
              "AZURE_OPENAI_RESOURCE": "[reference(extensionResourceId(format('/subscriptions/{0}/resourceGroups/{1}', subscription().subscriptionId, resourceGroup().name), 'Microsoft.Resources/deployments', 'deploy_ai_foundry'), '2022-09-01').outputs.aiServicesName.value]",
              "AZURE_AI_AGENT_ENDPOINT": "[reference(extensionResourceId(format('/subscriptions/{0}/resourceGroups/{1}', subscription().subscriptionId, resourceGroup().name), 'Microsoft.Resources/deployments', 'deploy_ai_foundry'), '2022-09-01').outputs.projectEndpoint.value]",
              "AZURE_AI_AGENT_API_VERSION": "[parameters('azureAiAgentApiVersion')]",
              "AZURE_AI_AGENT_MODEL_DEPLOYMENT_NAME": "[parameters('gptModelName')]",
              "USE_CHAT_HISTORY_ENABLED": "True",
              "AZURE_COSMOSDB_ACCOUNT": "[reference(extensionResourceId(format('/subscriptions/{0}/resourceGroups/{1}', subscription().subscriptionId, resourceGroup().name), 'Microsoft.Resources/deployments', 'deploy_cosmos_db'), '2022-09-01').outputs.cosmosAccountName.value]",
              "AZURE_COSMOSDB_CONVERSATIONS_CONTAINER": "[reference(extensionResourceId(format('/subscriptions/{0}/resourceGroups/{1}', subscription().subscriptionId, resourceGroup().name), 'Microsoft.Resources/deployments', 'deploy_cosmos_db'), '2022-09-01').outputs.cosmosContainerName.value]",
              "AZURE_COSMOSDB_DATABASE": "[reference(extensionResourceId(format('/subscriptions/{0}/resourceGroups/{1}', subscription().subscriptionId, resourceGroup().name), 'Microsoft.Resources/deployments', 'deploy_cosmos_db'), '2022-09-01').outputs.cosmosDatabaseName.value]",
              "AZURE_COSMOSDB_ENABLE_FEEDBACK": "True",
              "SQLDB_DATABASE": "[reference(extensionResourceId(format('/subscriptions/{0}/resourceGroups/{1}', subscription().subscriptionId, resourceGroup().name), 'Microsoft.Resources/deployments', 'deploy_sql_db'), '2022-09-01').outputs.sqlDbName.value]",
              "SQLDB_SERVER": "[reference(extensionResourceId(format('/subscriptions/{0}/resourceGroups/{1}', subscription().subscriptionId, resourceGroup().name), 'Microsoft.Resources/deployments', 'deploy_sql_db'), '2022-09-01').outputs.sqlServerName.value]",
              "SQLDB_USERNAME": "[reference(extensionResourceId(format('/subscriptions/{0}/resourceGroups/{1}', subscription().subscriptionId, resourceGroup().name), 'Microsoft.Resources/deployments', 'deploy_sql_db'), '2022-09-01').outputs.sqlDbUser.value]",
              "SQLDB_USER_MID": "[reference(extensionResourceId(format('/subscriptions/{0}/resourceGroups/{1}', subscription().subscriptionId, resourceGroup().name), 'Microsoft.Resources/deployments', 'deploy_managed_identity'), '2022-09-01').outputs.managedIdentityBackendAppOutput.value.clientId]",
              "AZURE_AI_SEARCH_ENDPOINT": "[reference(extensionResourceId(format('/subscriptions/{0}/resourceGroups/{1}', subscription().subscriptionId, resourceGroup().name), 'Microsoft.Resources/deployments', 'deploy_ai_foundry'), '2022-09-01').outputs.aiSearchTarget.value]",
              "AZURE_AI_SEARCH_INDEX": "call_transcripts_index",
              "AZURE_AI_SEARCH_CONNECTION_NAME": "[reference(extensionResourceId(format('/subscriptions/{0}/resourceGroups/{1}', subscription().subscriptionId, resourceGroup().name), 'Microsoft.Resources/deployments', 'deploy_ai_foundry'), '2022-09-01').outputs.aiSearchConnectionName.value]",
              "USE_AI_PROJECT_CLIENT": "True",
              "DISPLAY_CHART_DEFAULT": "False",
              "APPLICATIONINSIGHTS_CONNECTION_STRING": "[reference(extensionResourceId(format('/subscriptions/{0}/resourceGroups/{1}', subscription().subscriptionId, resourceGroup().name), 'Microsoft.Resources/deployments', 'deploy_ai_foundry'), '2022-09-01').outputs.applicationInsightsConnectionString.value]",
              "DUMMY_TEST": "True",
              "SOLUTION_NAME": "[variables('solutionPrefix')]"
            }
          }
        },
        "template": {
          "$schema": "https://schema.management.azure.com/schemas/2019-04-01/deploymentTemplate.json#",
          "contentVersion": "1.0.0.0",
          "metadata": {
            "_generator": {
              "name": "bicep",
              "version": "0.36.177.2456",
<<<<<<< HEAD
              "templateHash": "7356894116193161964"
=======
              "templateHash": "4126116147088050069"
>>>>>>> e3c9d0a9
            }
          },
          "parameters": {
            "imageTag": {
              "type": "string"
            },
            "acrName": {
              "type": "string"
            },
            "applicationInsightsId": {
              "type": "string"
            },
            "solutionLocation": {
              "type": "string",
              "metadata": {
                "description": "Solution Location"
              }
            },
            "appSettings": {
              "type": "secureObject",
              "defaultValue": {}
            },
            "appServicePlanId": {
              "type": "string"
            },
            "userassignedIdentityId": {
              "type": "string"
            },
            "keyVaultName": {
              "type": "string"
            },
            "aiServicesName": {
              "type": "string"
            },
            "useLocalBuild": {
              "type": "string"
            },
            "azureExistingAIProjectResourceId": {
              "type": "string",
              "defaultValue": ""
            },
            "aiSearchName": {
              "type": "string"
            },
            "aideploymentsLocation": {
              "type": "string"
            },
            "name": {
              "type": "string"
            }
          },
          "variables": {
            "existingAIServiceSubscription": "[if(not(empty(parameters('azureExistingAIProjectResourceId'))), split(parameters('azureExistingAIProjectResourceId'), '/')[2], subscription().subscriptionId)]",
            "existingAIServiceResourceGroup": "[if(not(empty(parameters('azureExistingAIProjectResourceId'))), split(parameters('azureExistingAIProjectResourceId'), '/')[4], resourceGroup().name)]",
            "existingAIServicesName": "[if(not(empty(parameters('azureExistingAIProjectResourceId'))), split(parameters('azureExistingAIProjectResourceId'), '/')[8], '')]",
            "existingAIProjectName": "[if(not(empty(parameters('azureExistingAIProjectResourceId'))), split(parameters('azureExistingAIProjectResourceId'), '/')[10], '')]",
            "imageName": "[format('DOCKER|{0}.azurecr.io/km-api:{1}', parameters('acrName'), parameters('imageTag'))]",
            "reactAppLayoutConfig": "{\r\n  \"appConfig\": {\r\n    \"THREE_COLUMN\": {\r\n      \"DASHBOARD\": 50,\r\n      \"CHAT\": 33,\r\n      \"CHATHISTORY\": 17\r\n    },\r\n    \"TWO_COLUMN\": {\r\n      \"DASHBOARD_CHAT\": {\r\n        \"DASHBOARD\": 65,\r\n        \"CHAT\": 35\r\n      },\r\n      \"CHAT_CHATHISTORY\": {\r\n        \"CHAT\": 80,\r\n        \"CHATHISTORY\": 20\r\n      }\r\n    }\r\n  },\r\n  \"charts\": [\r\n    {\r\n      \"id\": \"SATISFIED\",\r\n      \"name\": \"Satisfied\",\r\n      \"type\": \"card\",\r\n      \"layout\": { \"row\": 1, \"column\": 1, \"height\": 11 }\r\n    },\r\n    {\r\n      \"id\": \"TOTAL_CALLS\",\r\n      \"name\": \"Total Calls\",\r\n      \"type\": \"card\",\r\n      \"layout\": { \"row\": 1, \"column\": 2, \"span\": 1 }\r\n    },\r\n    {\r\n      \"id\": \"AVG_HANDLING_TIME\",\r\n      \"name\": \"Average Handling Time\",\r\n      \"type\": \"card\",\r\n      \"layout\": { \"row\": 1, \"column\": 3, \"span\": 1 }\r\n    },\r\n    {\r\n      \"id\": \"SENTIMENT\",\r\n      \"name\": \"Topics Overview\",\r\n      \"type\": \"donutchart\",\r\n      \"layout\": { \"row\": 2, \"column\": 1, \"width\": 40, \"height\": 44.5 }\r\n    },\r\n    {\r\n      \"id\": \"AVG_HANDLING_TIME_BY_TOPIC\",\r\n      \"name\": \"Average Handling Time By Topic\",\r\n      \"type\": \"bar\",\r\n      \"layout\": { \"row\": 2, \"column\": 2, \"row-span\": 2, \"width\": 60 }\r\n    },\r\n    {\r\n      \"id\": \"TOPICS\",\r\n      \"name\": \"Trending Topics\",\r\n      \"type\": \"table\",\r\n      \"layout\": { \"row\": 3, \"column\": 1, \"span\": 2 }\r\n    },\r\n    {\r\n      \"id\": \"KEY_PHRASES\",\r\n      \"name\": \"Key Phrases\",\r\n      \"type\": \"wordcloud\",\r\n      \"layout\": { \"row\": 3, \"column\": 2, \"height\": 44.5 }\r\n    }\r\n  ]\r\n}"
          },
          "resources": [
            {
              "type": "Microsoft.DocumentDB/databaseAccounts/sqlRoleAssignments",
              "apiVersion": "2022-05-15",
              "name": "[format('{0}/{1}', parameters('appSettings').AZURE_COSMOSDB_ACCOUNT, guid(resourceId('Microsoft.DocumentDB/databaseAccounts/sqlRoleDefinitions', parameters('appSettings').AZURE_COSMOSDB_ACCOUNT, '00000000-0000-0000-0000-000000000002'), resourceId('Microsoft.DocumentDB/databaseAccounts', parameters('appSettings').AZURE_COSMOSDB_ACCOUNT)))]",
              "properties": {
                "principalId": "[reference(resourceId('Microsoft.Resources/deployments', format('{0}-app-module', parameters('name'))), '2022-09-01').outputs.identityPrincipalId.value]",
                "roleDefinitionId": "[resourceId('Microsoft.DocumentDB/databaseAccounts/sqlRoleDefinitions', parameters('appSettings').AZURE_COSMOSDB_ACCOUNT, '00000000-0000-0000-0000-000000000002')]",
                "scope": "[resourceId('Microsoft.DocumentDB/databaseAccounts', parameters('appSettings').AZURE_COSMOSDB_ACCOUNT)]"
              },
              "dependsOn": [
                "[resourceId('Microsoft.Resources/deployments', format('{0}-app-module', parameters('name')))]"
              ]
            },
            {
              "type": "Microsoft.Authorization/roleAssignments",
              "apiVersion": "2022-04-01",
              "scope": "[format('Microsoft.KeyVault/vaults/{0}', parameters('keyVaultName'))]",
              "name": "[guid(format('{0}-app-module', parameters('name')), parameters('keyVaultName'), resourceId('Microsoft.Authorization/roleDefinitions', '4633458b-17de-408a-b874-0445c86b69e6'))]",
              "properties": {
                "roleDefinitionId": "[resourceId('Microsoft.Authorization/roleDefinitions', '4633458b-17de-408a-b874-0445c86b69e6')]",
                "principalId": "[reference(resourceId('Microsoft.Resources/deployments', format('{0}-app-module', parameters('name'))), '2022-09-01').outputs.identityPrincipalId.value]"
              },
              "dependsOn": [
                "[resourceId('Microsoft.Resources/deployments', format('{0}-app-module', parameters('name')))]"
              ]
            },
            {
              "type": "Microsoft.Authorization/roleAssignments",
              "apiVersion": "2022-04-01",
              "scope": "[format('Microsoft.Search/searchServices/{0}', parameters('aiSearchName'))]",
              "name": "[guid(format('{0}-app-module', parameters('name')), parameters('aiSearchName'), resourceId('Microsoft.Authorization/roleDefinitions', '1407120a-92aa-4202-b7e9-c0e197c71c8f'))]",
              "properties": {
                "roleDefinitionId": "[resourceId('Microsoft.Authorization/roleDefinitions', '1407120a-92aa-4202-b7e9-c0e197c71c8f')]",
                "principalId": "[reference(resourceId('Microsoft.Resources/deployments', format('{0}-app-module', parameters('name'))), '2022-09-01').outputs.identityPrincipalId.value]"
              },
              "dependsOn": [
                "[resourceId('Microsoft.Resources/deployments', format('{0}-app-module', parameters('name')))]"
              ]
            },
            {
              "condition": "[equals(parameters('useLocalBuild'), 'true')]",
              "type": "Microsoft.Authorization/roleAssignments",
              "apiVersion": "2022-04-01",
              "scope": "[format('Microsoft.ContainerRegistry/registries/{0}', parameters('acrName'))]",
              "name": "[guid(format('{0}-app-module', parameters('name')), resourceId('Microsoft.Authorization/roleDefinitions', '7f951dda-4ed3-4680-a7ca-43fe172d538d'))]",
              "properties": {
                "roleDefinitionId": "[resourceId('Microsoft.Authorization/roleDefinitions', '7f951dda-4ed3-4680-a7ca-43fe172d538d')]",
                "principalId": "[reference(resourceId('Microsoft.Resources/deployments', format('{0}-app-module', parameters('name'))), '2022-09-01').outputs.identityPrincipalId.value]"
              },
              "dependsOn": [
                "[resourceId('Microsoft.Resources/deployments', format('{0}-app-module', parameters('name')))]"
              ]
            },
            {
              "type": "Microsoft.Resources/deployments",
              "apiVersion": "2022-09-01",
              "name": "[format('{0}-app-module', parameters('name'))]",
              "properties": {
                "expressionEvaluationOptions": {
                  "scope": "inner"
                },
                "mode": "Incremental",
                "parameters": {
                  "solutionName": {
                    "value": "[parameters('name')]"
                  },
                  "solutionLocation": {
                    "value": "[parameters('solutionLocation')]"
                  },
                  "appServicePlanId": {
                    "value": "[parameters('appServicePlanId')]"
                  },
                  "appImageName": {
                    "value": "[variables('imageName')]"
                  },
                  "userassignedIdentityId": {
                    "value": "[parameters('userassignedIdentityId')]"
                  },
                  "useLocalBuild": {
                    "value": "[parameters('useLocalBuild')]"
                  },
                  "appSettings": {
                    "value": "[union(parameters('appSettings'), createObject('APPINSIGHTS_INSTRUMENTATIONKEY', reference(parameters('applicationInsightsId'), '2015-05-01').InstrumentationKey, 'REACT_APP_LAYOUT_CONFIG', variables('reactAppLayoutConfig')))]"
                  }
                },
                "template": {
                  "$schema": "https://schema.management.azure.com/schemas/2019-04-01/deploymentTemplate.json#",
                  "contentVersion": "1.0.0.0",
                  "metadata": {
                    "_generator": {
                      "name": "bicep",
                      "version": "0.36.177.2456",
                      "templateHash": "16849045049188896578"
                    }
                  },
                  "parameters": {
                    "solutionName": {
                      "type": "string",
                      "metadata": {
                        "description": "Solution Name"
                      }
                    },
                    "solutionLocation": {
                      "type": "string",
                      "metadata": {
                        "description": "Solution Location"
                      }
                    },
                    "appSettings": {
                      "type": "secureObject",
                      "defaultValue": {}
                    },
                    "appServicePlanId": {
                      "type": "string"
                    },
                    "appImageName": {
                      "type": "string"
                    },
                    "userassignedIdentityId": {
                      "type": "string",
                      "defaultValue": ""
                    },
                    "useLocalBuild": {
                      "type": "string"
                    }
                  },
                  "resources": [
                    {
                      "type": "Microsoft.Web/sites/basicPublishingCredentialsPolicies",
                      "apiVersion": "2020-06-01",
                      "name": "[format('{0}/{1}', parameters('solutionName'), 'ftp')]",
                      "properties": {
                        "allow": false
                      },
                      "dependsOn": [
                        "[resourceId('Microsoft.Web/sites', parameters('solutionName'))]"
                      ]
                    },
                    {
                      "type": "Microsoft.Web/sites/basicPublishingCredentialsPolicies",
                      "apiVersion": "2020-06-01",
                      "name": "[format('{0}/{1}', parameters('solutionName'), 'scm')]",
                      "properties": {
                        "allow": false
                      },
                      "dependsOn": [
                        "[resourceId('Microsoft.Web/sites', parameters('solutionName'))]"
                      ]
                    },
                    {
                      "type": "Microsoft.Web/sites",
                      "apiVersion": "2020-06-01",
                      "name": "[parameters('solutionName')]",
                      "location": "[parameters('solutionLocation')]",
                      "identity": "[if(equals(parameters('userassignedIdentityId'), ''), createObject('type', 'SystemAssigned'), createObject('type', 'SystemAssigned, UserAssigned', 'userAssignedIdentities', createObject(format('{0}', parameters('userassignedIdentityId')), createObject())))]",
                      "properties": {
                        "serverFarmId": "[parameters('appServicePlanId')]",
                        "siteConfig": {
                          "acrUseManagedIdentityCreds": "[equals(parameters('useLocalBuild'), 'true')]",
                          "alwaysOn": true,
                          "ftpsState": "Disabled",
                          "linuxFxVersion": "[parameters('appImageName')]"
                        }
                      }
                    },
                    {
                      "type": "Microsoft.Web/sites/config",
                      "apiVersion": "2022-03-01",
                      "name": "[format('{0}/{1}', parameters('solutionName'), 'logs')]",
                      "properties": {
                        "applicationLogs": {
                          "fileSystem": {
                            "level": "Verbose"
                          }
                        },
                        "detailedErrorMessages": {
                          "enabled": true
                        },
                        "failedRequestsTracing": {
                          "enabled": true
                        },
                        "httpLogs": {
                          "fileSystem": {
                            "enabled": true,
                            "retentionInDays": 1,
                            "retentionInMb": 35
                          }
                        }
                      },
                      "dependsOn": [
                        "[resourceId('Microsoft.Web/sites', parameters('solutionName'))]",
                        "[resourceId('Microsoft.Resources/deployments', format('{0}-appSettings', parameters('solutionName')))]"
                      ]
                    },
                    {
                      "type": "Microsoft.Resources/deployments",
                      "apiVersion": "2022-09-01",
                      "name": "[format('{0}-appSettings', parameters('solutionName'))]",
                      "properties": {
                        "expressionEvaluationOptions": {
                          "scope": "inner"
                        },
                        "mode": "Incremental",
                        "parameters": {
                          "name": {
                            "value": "[parameters('solutionName')]"
                          },
                          "appSettings": {
                            "value": "[parameters('appSettings')]"
                          }
                        },
                        "template": {
                          "$schema": "https://schema.management.azure.com/schemas/2019-04-01/deploymentTemplate.json#",
                          "contentVersion": "1.0.0.0",
                          "metadata": {
                            "_generator": {
                              "name": "bicep",
                              "version": "0.36.177.2456",
                              "templateHash": "2114937881746412139"
                            },
                            "description": "Updates app settings for an Azure App Service."
                          },
                          "parameters": {
                            "name": {
                              "type": "string",
                              "metadata": {
                                "description": "The name of the app service resource within the current resource group scope"
                              }
                            },
                            "appSettings": {
                              "type": "secureObject",
                              "metadata": {
                                "description": "The app settings to be applied to the app service"
                              }
                            }
                          },
                          "resources": [
                            {
                              "type": "Microsoft.Web/sites/config",
                              "apiVersion": "2022-03-01",
                              "name": "[format('{0}/{1}', parameters('name'), 'appsettings')]",
                              "properties": "[parameters('appSettings')]"
                            }
                          ]
                        }
                      },
                      "dependsOn": [
                        "[resourceId('Microsoft.Web/sites', parameters('solutionName'))]"
                      ]
                    }
                  ],
                  "outputs": {
                    "identityPrincipalId": {
                      "type": "string",
                      "value": "[reference(resourceId('Microsoft.Web/sites', parameters('solutionName')), '2020-06-01', 'full').identity.principalId]"
                    },
                    "appUrl": {
                      "type": "string",
                      "value": "[format('https://{0}.azurewebsites.net', parameters('solutionName'))]"
                    }
                  }
                }
              }
            },
            {
              "condition": "[not(empty(parameters('azureExistingAIProjectResourceId')))]",
              "type": "Microsoft.Resources/deployments",
              "apiVersion": "2022-09-01",
              "name": "existing_foundry_project",
              "subscriptionId": "[variables('existingAIServiceSubscription')]",
              "resourceGroup": "[variables('existingAIServiceResourceGroup')]",
              "properties": {
                "expressionEvaluationOptions": {
                  "scope": "inner"
                },
                "mode": "Incremental",
                "parameters": {
                  "aiServicesName": {
                    "value": "[variables('existingAIServicesName')]"
                  },
                  "aiProjectName": {
                    "value": "[variables('existingAIProjectName')]"
                  }
                },
                "template": {
                  "$schema": "https://schema.management.azure.com/schemas/2019-04-01/deploymentTemplate.json#",
                  "contentVersion": "1.0.0.0",
                  "metadata": {
                    "_generator": {
                      "name": "bicep",
                      "version": "0.36.177.2456",
                      "templateHash": "17083641502308988711"
                    }
                  },
                  "parameters": {
                    "aiServicesName": {
                      "type": "string",
                      "metadata": {
                        "description": "Name of the existing Azure AI Services account"
                      }
                    },
                    "aiProjectName": {
                      "type": "string",
                      "metadata": {
                        "description": "Name of the existing AI Project under the AI Services account"
                      }
                    }
                  },
                  "resources": [],
                  "outputs": {
                    "location": {
                      "type": "string",
                      "value": "[reference(resourceId('Microsoft.CognitiveServices/accounts', parameters('aiServicesName')), '2025-04-01-preview', 'full').location]"
                    },
                    "skuName": {
                      "type": "string",
                      "value": "[reference(resourceId('Microsoft.CognitiveServices/accounts', parameters('aiServicesName')), '2025-04-01-preview', 'full').sku.name]"
                    },
                    "kind": {
                      "type": "string",
                      "value": "[reference(resourceId('Microsoft.CognitiveServices/accounts', parameters('aiServicesName')), '2025-04-01-preview', 'full').kind]"
                    },
                    "allowProjectManagement": {
                      "type": "bool",
                      "value": "[reference(resourceId('Microsoft.CognitiveServices/accounts', parameters('aiServicesName')), '2025-04-01-preview').allowProjectManagement]"
                    },
                    "customSubDomainName": {
                      "type": "string",
                      "value": "[reference(resourceId('Microsoft.CognitiveServices/accounts', parameters('aiServicesName')), '2025-04-01-preview').customSubDomainName]"
                    },
                    "publicNetworkAccess": {
                      "type": "string",
                      "value": "[reference(resourceId('Microsoft.CognitiveServices/accounts', parameters('aiServicesName')), '2025-04-01-preview').publicNetworkAccess]"
                    },
                    "defaultNetworkAction": {
                      "type": "string",
                      "value": "[reference(resourceId('Microsoft.CognitiveServices/accounts', parameters('aiServicesName')), '2025-04-01-preview').networkAcls.defaultAction]"
                    },
                    "ipRules": {
                      "type": "array",
                      "value": "[reference(resourceId('Microsoft.CognitiveServices/accounts', parameters('aiServicesName')), '2025-04-01-preview').networkAcls.ipRules]"
                    },
                    "vnetRules": {
                      "type": "array",
                      "value": "[reference(resourceId('Microsoft.CognitiveServices/accounts', parameters('aiServicesName')), '2025-04-01-preview').networkAcls.virtualNetworkRules]"
                    },
                    "projectLocation": {
                      "type": "string",
                      "value": "[reference(resourceId('Microsoft.CognitiveServices/accounts/projects', parameters('aiServicesName'), parameters('aiProjectName')), '2025-04-01-preview', 'full').location]"
                    },
                    "projectKind": {
                      "type": "string",
                      "value": "[reference(resourceId('Microsoft.CognitiveServices/accounts/projects', parameters('aiServicesName'), parameters('aiProjectName')), '2025-04-01-preview', 'full').kind]"
                    },
                    "projectProvisioningState": {
                      "type": "string",
                      "value": "[reference(resourceId('Microsoft.CognitiveServices/accounts/projects', parameters('aiServicesName'), parameters('aiProjectName')), '2025-04-01-preview').provisioningState]"
                    }
                  }
                }
              }
            },
            {
              "type": "Microsoft.Resources/deployments",
              "apiVersion": "2022-09-01",
              "name": "assignAiUserRoleToAiProject",
              "subscriptionId": "[variables('existingAIServiceSubscription')]",
              "resourceGroup": "[variables('existingAIServiceResourceGroup')]",
              "properties": {
                "expressionEvaluationOptions": {
                  "scope": "inner"
                },
                "mode": "Incremental",
                "parameters": {
                  "principalId": {
                    "value": "[reference(resourceId('Microsoft.Resources/deployments', format('{0}-app-module', parameters('name'))), '2022-09-01').outputs.identityPrincipalId.value]"
                  },
                  "roleDefinitionId": {
                    "value": "[resourceId('Microsoft.Authorization/roleDefinitions', '53ca6127-db72-4b80-b1b0-d745d6d5456d')]"
                  },
                  "roleAssignmentName": {
                    "value": "[guid(format('{0}-app-module', parameters('name')), extensionResourceId(format('/subscriptions/{0}/resourceGroups/{1}', variables('existingAIServiceSubscription'), variables('existingAIServiceResourceGroup')), 'Microsoft.CognitiveServices/accounts', parameters('aiServicesName')), resourceId('Microsoft.Authorization/roleDefinitions', '53ca6127-db72-4b80-b1b0-d745d6d5456d'))]"
                  },
                  "aiServicesName": "[if(not(empty(parameters('azureExistingAIProjectResourceId'))), createObject('value', variables('existingAIServicesName')), createObject('value', parameters('aiServicesName')))]",
                  "aiProjectName": "[if(not(empty(parameters('azureExistingAIProjectResourceId'))), createObject('value', split(parameters('azureExistingAIProjectResourceId'), '/')[10]), createObject('value', ''))]",
                  "aiLocation": "[if(not(empty(parameters('azureExistingAIProjectResourceId'))), createObject('value', reference(extensionResourceId(format('/subscriptions/{0}/resourceGroups/{1}', variables('existingAIServiceSubscription'), variables('existingAIServiceResourceGroup')), 'Microsoft.Resources/deployments', 'existing_foundry_project'), '2022-09-01').outputs.location.value), createObject('value', parameters('aideploymentsLocation')))]",
                  "aiKind": "[if(not(empty(parameters('azureExistingAIProjectResourceId'))), createObject('value', reference(extensionResourceId(format('/subscriptions/{0}/resourceGroups/{1}', variables('existingAIServiceSubscription'), variables('existingAIServiceResourceGroup')), 'Microsoft.Resources/deployments', 'existing_foundry_project'), '2022-09-01').outputs.kind.value), createObject('value', 'AIServices'))]",
                  "aiSkuName": "[if(not(empty(parameters('azureExistingAIProjectResourceId'))), createObject('value', reference(extensionResourceId(format('/subscriptions/{0}/resourceGroups/{1}', variables('existingAIServiceSubscription'), variables('existingAIServiceResourceGroup')), 'Microsoft.Resources/deployments', 'existing_foundry_project'), '2022-09-01').outputs.skuName.value), createObject('value', 'S0'))]",
                  "customSubDomainName": "[if(not(empty(parameters('azureExistingAIProjectResourceId'))), createObject('value', reference(extensionResourceId(format('/subscriptions/{0}/resourceGroups/{1}', variables('existingAIServiceSubscription'), variables('existingAIServiceResourceGroup')), 'Microsoft.Resources/deployments', 'existing_foundry_project'), '2022-09-01').outputs.customSubDomainName.value), createObject('value', parameters('aiServicesName')))]",
                  "publicNetworkAccess": "[if(not(empty(parameters('azureExistingAIProjectResourceId'))), createObject('value', reference(extensionResourceId(format('/subscriptions/{0}/resourceGroups/{1}', variables('existingAIServiceSubscription'), variables('existingAIServiceResourceGroup')), 'Microsoft.Resources/deployments', 'existing_foundry_project'), '2022-09-01').outputs.publicNetworkAccess.value), createObject('value', 'Enabled'))]",
                  "enableSystemAssignedIdentity": {
                    "value": true
                  },
                  "defaultNetworkAction": "[if(not(empty(parameters('azureExistingAIProjectResourceId'))), createObject('value', reference(extensionResourceId(format('/subscriptions/{0}/resourceGroups/{1}', variables('existingAIServiceSubscription'), variables('existingAIServiceResourceGroup')), 'Microsoft.Resources/deployments', 'existing_foundry_project'), '2022-09-01').outputs.defaultNetworkAction.value), createObject('value', 'Allow'))]",
                  "vnetRules": "[if(not(empty(parameters('azureExistingAIProjectResourceId'))), createObject('value', reference(extensionResourceId(format('/subscriptions/{0}/resourceGroups/{1}', variables('existingAIServiceSubscription'), variables('existingAIServiceResourceGroup')), 'Microsoft.Resources/deployments', 'existing_foundry_project'), '2022-09-01').outputs.vnetRules.value), createObject('value', createArray()))]",
                  "ipRules": "[if(not(empty(parameters('azureExistingAIProjectResourceId'))), createObject('value', reference(extensionResourceId(format('/subscriptions/{0}/resourceGroups/{1}', variables('existingAIServiceSubscription'), variables('existingAIServiceResourceGroup')), 'Microsoft.Resources/deployments', 'existing_foundry_project'), '2022-09-01').outputs.ipRules.value), createObject('value', createArray()))]"
                },
                "template": {
                  "$schema": "https://schema.management.azure.com/schemas/2019-04-01/deploymentTemplate.json#",
                  "contentVersion": "1.0.0.0",
                  "metadata": {
                    "_generator": {
                      "name": "bicep",
                      "version": "0.36.177.2456",
<<<<<<< HEAD
                      "templateHash": "10311862207366846138"
=======
                      "templateHash": "11130863863424769976"
>>>>>>> e3c9d0a9
                    }
                  },
                  "parameters": {
                    "principalId": {
                      "type": "string",
                      "defaultValue": ""
                    },
                    "roleDefinitionId": {
                      "type": "string"
                    },
                    "roleAssignmentName": {
                      "type": "string",
                      "defaultValue": ""
                    },
                    "aiServicesName": {
                      "type": "string"
                    },
                    "aiProjectName": {
                      "type": "string",
                      "defaultValue": ""
                    },
                    "aiLocation": {
                      "type": "string",
                      "defaultValue": ""
                    },
                    "aiKind": {
                      "type": "string",
                      "defaultValue": ""
                    },
                    "aiSkuName": {
                      "type": "string",
                      "defaultValue": ""
                    },
                    "enableSystemAssignedIdentity": {
                      "type": "bool",
                      "defaultValue": true
                    },
                    "customSubDomainName": {
                      "type": "string",
                      "defaultValue": ""
                    },
                    "publicNetworkAccess": {
                      "type": "string",
                      "defaultValue": ""
                    },
                    "defaultNetworkAction": {
                      "type": "string"
                    },
                    "vnetRules": {
                      "type": "array",
                      "defaultValue": []
                    },
                    "ipRules": {
                      "type": "array",
                      "defaultValue": []
                    }
                  },
                  "resources": [
                    {
                      "condition": "[parameters('enableSystemAssignedIdentity')]",
                      "type": "Microsoft.CognitiveServices/accounts",
                      "apiVersion": "2025-04-01-preview",
                      "name": "[parameters('aiServicesName')]",
                      "location": "[parameters('aiLocation')]",
                      "kind": "[parameters('aiKind')]",
                      "sku": {
                        "name": "[parameters('aiSkuName')]"
                      },
                      "identity": {
                        "type": "SystemAssigned"
                      },
                      "properties": {
                        "allowProjectManagement": true,
                        "customSubDomainName": "[parameters('customSubDomainName')]",
                        "networkAcls": {
                          "defaultAction": "[parameters('defaultNetworkAction')]",
                          "virtualNetworkRules": "[parameters('vnetRules')]",
                          "ipRules": "[parameters('ipRules')]"
                        },
                        "publicNetworkAccess": "[parameters('publicNetworkAccess')]"
                      }
                    },
                    {
                      "condition": "[and(not(empty(parameters('aiProjectName'))), parameters('enableSystemAssignedIdentity'))]",
                      "type": "Microsoft.CognitiveServices/accounts/projects",
                      "apiVersion": "2025-04-01-preview",
                      "name": "[format('{0}/{1}', parameters('aiServicesName'), parameters('aiProjectName'))]",
                      "location": "[parameters('aiLocation')]",
                      "identity": {
                        "type": "SystemAssigned"
                      },
                      "properties": {},
                      "dependsOn": [
                        "[resourceId('Microsoft.CognitiveServices/accounts', parameters('aiServicesName'))]"
                      ]
                    },
                    {
                      "type": "Microsoft.Authorization/roleAssignments",
                      "apiVersion": "2022-04-01",
                      "scope": "[format('Microsoft.CognitiveServices/accounts/{0}', parameters('aiServicesName'))]",
                      "name": "[parameters('roleAssignmentName')]",
                      "properties": {
                        "roleDefinitionId": "[parameters('roleDefinitionId')]",
                        "principalId": "[parameters('principalId')]"
                      },
                      "dependsOn": [
                        "[resourceId('Microsoft.CognitiveServices/accounts', parameters('aiServicesName'))]"
                      ]
                    }
                  ],
                  "outputs": {
                    "aiServicesPrincipalId": {
                      "type": "string",
                      "value": "[reference(resourceId('Microsoft.CognitiveServices/accounts', parameters('aiServicesName')), '2025-04-01-preview', 'full').identity.principalId]"
                    },
                    "aiProjectPrincipalId": {
                      "type": "string",
                      "value": "[if(not(empty(parameters('aiProjectName'))), reference(resourceId('Microsoft.CognitiveServices/accounts/projects', parameters('aiServicesName'), parameters('aiProjectName')), '2025-04-01-preview', 'full').identity.principalId, '')]"
                    }
                  }
                }
              },
              "dependsOn": [
                "[resourceId('Microsoft.Resources/deployments', format('{0}-app-module', parameters('name')))]",
                "[extensionResourceId(format('/subscriptions/{0}/resourceGroups/{1}', variables('existingAIServiceSubscription'), variables('existingAIServiceResourceGroup')), 'Microsoft.Resources/deployments', 'existing_foundry_project')]"
              ]
            }
          ],
          "outputs": {
            "appUrl": {
              "type": "string",
              "value": "[reference(resourceId('Microsoft.Resources/deployments', format('{0}-app-module', parameters('name'))), '2022-09-01').outputs.appUrl.value]"
            },
            "reactAppLayoutConfig": {
              "type": "string",
              "value": "[variables('reactAppLayoutConfig')]"
            },
            "appInsightInstrumentationKey": {
              "type": "string",
              "value": "[reference(parameters('applicationInsightsId'), '2015-05-01').InstrumentationKey]"
            }
          }
        }
      },
      "dependsOn": [
        "[extensionResourceId(format('/subscriptions/{0}/resourceGroups/{1}', subscription().subscriptionId, resourceGroup().name), 'Microsoft.Resources/deployments', 'deploy_ai_foundry')]",
        "[extensionResourceId(format('/subscriptions/{0}/resourceGroups/{1}', subscription().subscriptionId, resourceGroup().name), 'Microsoft.Resources/deployments', 'deploy_cosmos_db')]",
        "[resourceId('Microsoft.Resources/deployments', 'deploy_app_service_plan')]",
        "[extensionResourceId(format('/subscriptions/{0}/resourceGroups/{1}', subscription().subscriptionId, resourceGroup().name), 'Microsoft.Resources/deployments', 'deploy_keyvault')]",
        "[extensionResourceId(format('/subscriptions/{0}/resourceGroups/{1}', subscription().subscriptionId, resourceGroup().name), 'Microsoft.Resources/deployments', 'deploy_managed_identity')]",
        "[extensionResourceId(format('/subscriptions/{0}/resourceGroups/{1}', subscription().subscriptionId, resourceGroup().name), 'Microsoft.Resources/deployments', 'deploy_sql_db')]"
      ]
    },
    {
      "type": "Microsoft.Resources/deployments",
      "apiVersion": "2022-09-01",
      "name": "deploy_frontend_docker",
      "resourceGroup": "[resourceGroup().name]",
      "properties": {
        "expressionEvaluationOptions": {
          "scope": "inner"
        },
        "mode": "Incremental",
        "parameters": {
          "name": {
            "value": "[format('{0}{1}', variables('abbrs').compute.webApp, variables('solutionPrefix'))]"
          },
          "solutionLocation": {
            "value": "[variables('solutionLocation')]"
          },
          "imageTag": {
            "value": "[parameters('imageTag')]"
          },
          "acrName": {
            "value": "[variables('acrName')]"
          },
          "appServicePlanId": {
            "value": "[reference(resourceId('Microsoft.Resources/deployments', 'deploy_app_service_plan'), '2022-09-01').outputs.name.value]"
          },
          "applicationInsightsId": {
            "value": "[reference(extensionResourceId(format('/subscriptions/{0}/resourceGroups/{1}', subscription().subscriptionId, resourceGroup().name), 'Microsoft.Resources/deployments', 'deploy_ai_foundry'), '2022-09-01').outputs.applicationInsightsId.value]"
          },
          "useLocalBuild": {
            "value": "[variables('useLocalBuildLower')]"
          },
          "appSettings": {
            "value": {
              "APP_API_BASE_URL": "[reference(extensionResourceId(format('/subscriptions/{0}/resourceGroups/{1}', subscription().subscriptionId, resourceGroup().name), 'Microsoft.Resources/deployments', 'deploy_backend_docker'), '2022-09-01').outputs.appUrl.value]"
            }
          }
        },
        "template": {
          "$schema": "https://schema.management.azure.com/schemas/2019-04-01/deploymentTemplate.json#",
          "contentVersion": "1.0.0.0",
          "metadata": {
            "_generator": {
              "name": "bicep",
              "version": "0.36.177.2456",
              "templateHash": "12963922539753840423"
            }
          },
          "parameters": {
            "imageTag": {
              "type": "string"
            },
            "acrName": {
              "type": "string"
            },
            "applicationInsightsId": {
              "type": "string"
            },
            "solutionLocation": {
              "type": "string",
              "metadata": {
                "description": "Solution Location"
              }
            },
            "appSettings": {
              "type": "secureObject",
              "defaultValue": {}
            },
            "appServicePlanId": {
              "type": "string"
            },
            "useLocalBuild": {
              "type": "string"
            },
            "name": {
              "type": "string"
            }
          },
          "variables": {
            "imageName": "[format('DOCKER|{0}.azurecr.io/km-app:{1}', parameters('acrName'), parameters('imageTag'))]"
          },
          "resources": [
            {
              "condition": "[equals(parameters('useLocalBuild'), 'true')]",
              "type": "Microsoft.Authorization/roleAssignments",
              "apiVersion": "2022-04-01",
              "scope": "[format('Microsoft.ContainerRegistry/registries/{0}', parameters('acrName'))]",
              "name": "[guid(format('{0}-app-module', parameters('name')), resourceId('Microsoft.Authorization/roleDefinitions', '7f951dda-4ed3-4680-a7ca-43fe172d538d'))]",
              "properties": {
                "roleDefinitionId": "[resourceId('Microsoft.Authorization/roleDefinitions', '7f951dda-4ed3-4680-a7ca-43fe172d538d')]",
                "principalId": "[reference(resourceId('Microsoft.Resources/deployments', format('{0}-app-module', parameters('name'))), '2022-09-01').outputs.identityPrincipalId.value]"
              },
              "dependsOn": [
                "[resourceId('Microsoft.Resources/deployments', format('{0}-app-module', parameters('name')))]"
              ]
            },
            {
              "type": "Microsoft.Resources/deployments",
              "apiVersion": "2022-09-01",
              "name": "[format('{0}-app-module', parameters('name'))]",
              "properties": {
                "expressionEvaluationOptions": {
                  "scope": "inner"
                },
                "mode": "Incremental",
                "parameters": {
                  "solutionLocation": {
                    "value": "[parameters('solutionLocation')]"
                  },
                  "solutionName": {
                    "value": "[parameters('name')]"
                  },
                  "appServicePlanId": {
                    "value": "[parameters('appServicePlanId')]"
                  },
                  "appImageName": {
                    "value": "[variables('imageName')]"
                  },
                  "useLocalBuild": {
                    "value": "[parameters('useLocalBuild')]"
                  },
                  "appSettings": {
                    "value": "[union(parameters('appSettings'), createObject('APPINSIGHTS_INSTRUMENTATIONKEY', reference(parameters('applicationInsightsId'), '2015-05-01').InstrumentationKey))]"
                  }
                },
                "template": {
                  "$schema": "https://schema.management.azure.com/schemas/2019-04-01/deploymentTemplate.json#",
                  "contentVersion": "1.0.0.0",
                  "metadata": {
                    "_generator": {
                      "name": "bicep",
                      "version": "0.36.177.2456",
                      "templateHash": "16849045049188896578"
                    }
                  },
                  "parameters": {
                    "solutionName": {
                      "type": "string",
                      "metadata": {
                        "description": "Solution Name"
                      }
                    },
                    "solutionLocation": {
                      "type": "string",
                      "metadata": {
                        "description": "Solution Location"
                      }
                    },
                    "appSettings": {
                      "type": "secureObject",
                      "defaultValue": {}
                    },
                    "appServicePlanId": {
                      "type": "string"
                    },
                    "appImageName": {
                      "type": "string"
                    },
                    "userassignedIdentityId": {
                      "type": "string",
                      "defaultValue": ""
                    },
                    "useLocalBuild": {
                      "type": "string"
                    }
                  },
                  "resources": [
                    {
                      "type": "Microsoft.Web/sites/basicPublishingCredentialsPolicies",
                      "apiVersion": "2020-06-01",
                      "name": "[format('{0}/{1}', parameters('solutionName'), 'ftp')]",
                      "properties": {
                        "allow": false
                      },
                      "dependsOn": [
                        "[resourceId('Microsoft.Web/sites', parameters('solutionName'))]"
                      ]
                    },
                    {
                      "type": "Microsoft.Web/sites/basicPublishingCredentialsPolicies",
                      "apiVersion": "2020-06-01",
                      "name": "[format('{0}/{1}', parameters('solutionName'), 'scm')]",
                      "properties": {
                        "allow": false
                      },
                      "dependsOn": [
                        "[resourceId('Microsoft.Web/sites', parameters('solutionName'))]"
                      ]
                    },
                    {
                      "type": "Microsoft.Web/sites",
                      "apiVersion": "2020-06-01",
                      "name": "[parameters('solutionName')]",
                      "location": "[parameters('solutionLocation')]",
                      "identity": "[if(equals(parameters('userassignedIdentityId'), ''), createObject('type', 'SystemAssigned'), createObject('type', 'SystemAssigned, UserAssigned', 'userAssignedIdentities', createObject(format('{0}', parameters('userassignedIdentityId')), createObject())))]",
                      "properties": {
                        "serverFarmId": "[parameters('appServicePlanId')]",
                        "siteConfig": {
                          "acrUseManagedIdentityCreds": "[equals(parameters('useLocalBuild'), 'true')]",
                          "alwaysOn": true,
                          "ftpsState": "Disabled",
                          "linuxFxVersion": "[parameters('appImageName')]"
                        }
                      }
                    },
                    {
                      "type": "Microsoft.Web/sites/config",
                      "apiVersion": "2022-03-01",
                      "name": "[format('{0}/{1}', parameters('solutionName'), 'logs')]",
                      "properties": {
                        "applicationLogs": {
                          "fileSystem": {
                            "level": "Verbose"
                          }
                        },
                        "detailedErrorMessages": {
                          "enabled": true
                        },
                        "failedRequestsTracing": {
                          "enabled": true
                        },
                        "httpLogs": {
                          "fileSystem": {
                            "enabled": true,
                            "retentionInDays": 1,
                            "retentionInMb": 35
                          }
                        }
                      },
                      "dependsOn": [
                        "[resourceId('Microsoft.Web/sites', parameters('solutionName'))]",
                        "[resourceId('Microsoft.Resources/deployments', format('{0}-appSettings', parameters('solutionName')))]"
                      ]
                    },
                    {
                      "type": "Microsoft.Resources/deployments",
                      "apiVersion": "2022-09-01",
                      "name": "[format('{0}-appSettings', parameters('solutionName'))]",
                      "properties": {
                        "expressionEvaluationOptions": {
                          "scope": "inner"
                        },
                        "mode": "Incremental",
                        "parameters": {
                          "name": {
                            "value": "[parameters('solutionName')]"
                          },
                          "appSettings": {
                            "value": "[parameters('appSettings')]"
                          }
                        },
                        "template": {
                          "$schema": "https://schema.management.azure.com/schemas/2019-04-01/deploymentTemplate.json#",
                          "contentVersion": "1.0.0.0",
                          "metadata": {
                            "_generator": {
                              "name": "bicep",
                              "version": "0.36.177.2456",
                              "templateHash": "2114937881746412139"
                            },
                            "description": "Updates app settings for an Azure App Service."
                          },
                          "parameters": {
                            "name": {
                              "type": "string",
                              "metadata": {
                                "description": "The name of the app service resource within the current resource group scope"
                              }
                            },
                            "appSettings": {
                              "type": "secureObject",
                              "metadata": {
                                "description": "The app settings to be applied to the app service"
                              }
                            }
                          },
                          "resources": [
                            {
                              "type": "Microsoft.Web/sites/config",
                              "apiVersion": "2022-03-01",
                              "name": "[format('{0}/{1}', parameters('name'), 'appsettings')]",
                              "properties": "[parameters('appSettings')]"
                            }
                          ]
                        }
                      },
                      "dependsOn": [
                        "[resourceId('Microsoft.Web/sites', parameters('solutionName'))]"
                      ]
                    }
                  ],
                  "outputs": {
                    "identityPrincipalId": {
                      "type": "string",
                      "value": "[reference(resourceId('Microsoft.Web/sites', parameters('solutionName')), '2020-06-01', 'full').identity.principalId]"
                    },
                    "appUrl": {
                      "type": "string",
                      "value": "[format('https://{0}.azurewebsites.net', parameters('solutionName'))]"
                    }
                  }
                }
              }
            }
          ],
          "outputs": {
            "appUrl": {
              "type": "string",
              "value": "[reference(resourceId('Microsoft.Resources/deployments', format('{0}-app-module', parameters('name'))), '2022-09-01').outputs.appUrl.value]"
            }
          }
        }
      },
      "dependsOn": [
        "[extensionResourceId(format('/subscriptions/{0}/resourceGroups/{1}', subscription().subscriptionId, resourceGroup().name), 'Microsoft.Resources/deployments', 'deploy_ai_foundry')]",
        "[extensionResourceId(format('/subscriptions/{0}/resourceGroups/{1}', subscription().subscriptionId, resourceGroup().name), 'Microsoft.Resources/deployments', 'deploy_backend_docker')]",
        "[resourceId('Microsoft.Resources/deployments', 'deploy_app_service_plan')]"
      ]
    }
  ],
  "outputs": {
    "SOLUTION_NAME": {
      "type": "string",
      "value": "[variables('solutionPrefix')]"
    },
    "RESOURCE_GROUP_NAME": {
      "type": "string",
      "value": "[resourceGroup().name]"
    },
    "RESOURCE_GROUP_LOCATION": {
      "type": "string",
      "value": "[variables('solutionLocation')]"
    },
    "ENVIRONMENT_NAME": {
      "type": "string",
      "value": "[parameters('environmentName')]"
    },
    "AZURE_CONTENT_UNDERSTANDING_LOCATION": {
      "type": "string",
      "value": "[parameters('contentUnderstandingLocation')]"
    },
    "AZURE_SECONDARY_LOCATION": {
      "type": "string",
      "value": "[parameters('secondaryLocation')]"
    },
    "APPINSIGHTS_INSTRUMENTATIONKEY": {
      "type": "string",
      "value": "[reference(extensionResourceId(format('/subscriptions/{0}/resourceGroups/{1}', subscription().subscriptionId, resourceGroup().name), 'Microsoft.Resources/deployments', 'deploy_backend_docker'), '2022-09-01').outputs.appInsightInstrumentationKey.value]"
    },
    "AZURE_AI_PROJECT_CONN_STRING": {
      "type": "string",
      "value": "[reference(extensionResourceId(format('/subscriptions/{0}/resourceGroups/{1}', subscription().subscriptionId, resourceGroup().name), 'Microsoft.Resources/deployments', 'deploy_ai_foundry'), '2022-09-01').outputs.projectEndpoint.value]"
    },
    "AZURE_AI_AGENT_API_VERSION": {
      "type": "string",
      "value": "[parameters('azureAiAgentApiVersion')]"
    },
    "AZURE_AI_PROJECT_NAME": {
      "type": "string",
      "value": "[reference(extensionResourceId(format('/subscriptions/{0}/resourceGroups/{1}', subscription().subscriptionId, resourceGroup().name), 'Microsoft.Resources/deployments', 'deploy_ai_foundry'), '2022-09-01').outputs.aiProjectName.value]"
    },
    "AZURE_AI_SEARCH_API_KEY": {
      "type": "string",
      "value": ""
    },
    "AZURE_AI_SEARCH_ENDPOINT": {
      "type": "string",
      "value": "[reference(extensionResourceId(format('/subscriptions/{0}/resourceGroups/{1}', subscription().subscriptionId, resourceGroup().name), 'Microsoft.Resources/deployments', 'deploy_ai_foundry'), '2022-09-01').outputs.aiSearchTarget.value]"
    },
    "AZURE_AI_SEARCH_INDEX": {
      "type": "string",
      "value": "call_transcripts_index"
    },
    "AZURE_AI_SEARCH_CONNECTION_NAME": {
      "type": "string",
      "value": "[reference(extensionResourceId(format('/subscriptions/{0}/resourceGroups/{1}', subscription().subscriptionId, resourceGroup().name), 'Microsoft.Resources/deployments', 'deploy_ai_foundry'), '2022-09-01').outputs.aiSearchConnectionName.value]"
    },
    "AZURE_COSMOSDB_ACCOUNT": {
      "type": "string",
      "value": "[reference(extensionResourceId(format('/subscriptions/{0}/resourceGroups/{1}', subscription().subscriptionId, resourceGroup().name), 'Microsoft.Resources/deployments', 'deploy_cosmos_db'), '2022-09-01').outputs.cosmosAccountName.value]"
    },
    "AZURE_COSMOSDB_CONVERSATIONS_CONTAINER": {
      "type": "string",
      "value": "conversations"
    },
    "AZURE_COSMOSDB_DATABASE": {
      "type": "string",
      "value": "db_conversation_history"
    },
    "AZURE_COSMOSDB_ENABLE_FEEDBACK": {
      "type": "string",
      "value": "True"
    },
    "AZURE_OPENAI_DEPLOYMENT_MODEL": {
      "type": "string",
      "value": "[parameters('gptModelName')]"
    },
    "AZURE_OPENAI_DEPLOYMENT_MODEL_CAPACITY": {
      "type": "int",
      "value": "[parameters('gptDeploymentCapacity')]"
    },
    "AZURE_OPENAI_ENDPOINT": {
      "type": "string",
      "value": "[reference(extensionResourceId(format('/subscriptions/{0}/resourceGroups/{1}', subscription().subscriptionId, resourceGroup().name), 'Microsoft.Resources/deployments', 'deploy_ai_foundry'), '2022-09-01').outputs.aiServicesTarget.value]"
    },
    "AZURE_OPENAI_MODEL_DEPLOYMENT_TYPE": {
      "type": "string",
      "value": "[parameters('deploymentType')]"
    },
    "AZURE_OPENAI_EMBEDDING_MODEL": {
      "type": "string",
      "value": "[parameters('embeddingModel')]"
    },
    "AZURE_OPENAI_EMBEDDING_MODEL_CAPACITY": {
      "type": "int",
      "value": "[parameters('embeddingDeploymentCapacity')]"
    },
    "AZURE_OPENAI_API_VERSION": {
      "type": "string",
      "value": "[parameters('azureOpenAIApiVersion')]"
    },
    "AZURE_OPENAI_RESOURCE": {
      "type": "string",
      "value": "[reference(extensionResourceId(format('/subscriptions/{0}/resourceGroups/{1}', subscription().subscriptionId, resourceGroup().name), 'Microsoft.Resources/deployments', 'deploy_ai_foundry'), '2022-09-01').outputs.aiServicesName.value]"
    },
    "REACT_APP_LAYOUT_CONFIG": {
      "type": "string",
      "value": "[reference(extensionResourceId(format('/subscriptions/{0}/resourceGroups/{1}', subscription().subscriptionId, resourceGroup().name), 'Microsoft.Resources/deployments', 'deploy_backend_docker'), '2022-09-01').outputs.reactAppLayoutConfig.value]"
    },
    "SQLDB_DATABASE": {
      "type": "string",
      "value": "[reference(extensionResourceId(format('/subscriptions/{0}/resourceGroups/{1}', subscription().subscriptionId, resourceGroup().name), 'Microsoft.Resources/deployments', 'deploy_sql_db'), '2022-09-01').outputs.sqlDbName.value]"
    },
    "SQLDB_SERVER": {
      "type": "string",
      "value": "[reference(extensionResourceId(format('/subscriptions/{0}/resourceGroups/{1}', subscription().subscriptionId, resourceGroup().name), 'Microsoft.Resources/deployments', 'deploy_sql_db'), '2022-09-01').outputs.sqlServerName.value]"
    },
    "SQLDB_USER_MID": {
      "type": "string",
      "value": "[reference(extensionResourceId(format('/subscriptions/{0}/resourceGroups/{1}', subscription().subscriptionId, resourceGroup().name), 'Microsoft.Resources/deployments', 'deploy_managed_identity'), '2022-09-01').outputs.managedIdentityBackendAppOutput.value.clientId]"
    },
    "SQLDB_USERNAME": {
      "type": "string",
      "value": "[reference(extensionResourceId(format('/subscriptions/{0}/resourceGroups/{1}', subscription().subscriptionId, resourceGroup().name), 'Microsoft.Resources/deployments', 'deploy_sql_db'), '2022-09-01').outputs.sqlDbUser.value]"
    },
    "USE_AI_PROJECT_CLIENT": {
      "type": "string",
      "value": "False"
    },
    "USE_CHAT_HISTORY_ENABLED": {
      "type": "string",
      "value": "True"
    },
    "DISPLAY_CHART_DEFAULT": {
      "type": "string",
      "value": "False"
    },
    "AZURE_AI_AGENT_ENDPOINT": {
      "type": "string",
      "value": "[reference(extensionResourceId(format('/subscriptions/{0}/resourceGroups/{1}', subscription().subscriptionId, resourceGroup().name), 'Microsoft.Resources/deployments', 'deploy_ai_foundry'), '2022-09-01').outputs.projectEndpoint.value]"
    },
    "AZURE_AI_AGENT_MODEL_DEPLOYMENT_NAME": {
      "type": "string",
      "value": "[parameters('gptModelName')]"
    },
    "ACR_NAME": {
      "type": "string",
      "value": "[variables('acrName')]"
    },
    "AZURE_ENV_IMAGETAG": {
      "type": "string",
      "value": "[parameters('imageTag')]"
    },
    "API_APP_URL": {
      "type": "string",
      "value": "[reference(extensionResourceId(format('/subscriptions/{0}/resourceGroups/{1}', subscription().subscriptionId, resourceGroup().name), 'Microsoft.Resources/deployments', 'deploy_backend_docker'), '2022-09-01').outputs.appUrl.value]"
    },
    "WEB_APP_URL": {
      "type": "string",
      "value": "[reference(extensionResourceId(format('/subscriptions/{0}/resourceGroups/{1}', subscription().subscriptionId, resourceGroup().name), 'Microsoft.Resources/deployments', 'deploy_frontend_docker'), '2022-09-01').outputs.appUrl.value]"
    },
    "APPLICATIONINSIGHTS_CONNECTION_STRING": {
      "type": "string",
      "value": "[reference(extensionResourceId(format('/subscriptions/{0}/resourceGroups/{1}', subscription().subscriptionId, resourceGroup().name), 'Microsoft.Resources/deployments', 'deploy_ai_foundry'), '2022-09-01').outputs.applicationInsightsConnectionString.value]"
    }
  }
}<|MERGE_RESOLUTION|>--- conflicted
+++ resolved
@@ -5,11 +5,7 @@
     "_generator": {
       "name": "bicep",
       "version": "0.36.177.2456",
-<<<<<<< HEAD
-      "templateHash": "6616332615371481762"
-=======
       "templateHash": "17704462661346419099"
->>>>>>> e3c9d0a9
     }
   },
   "parameters": {
@@ -685,11 +681,7 @@
             "_generator": {
               "name": "bicep",
               "version": "0.36.177.2456",
-<<<<<<< HEAD
-              "templateHash": "1154018530262938884"
-=======
               "templateHash": "4770505269900967480"
->>>>>>> e3c9d0a9
             }
           },
           "parameters": {
@@ -1667,11 +1659,7 @@
                     "_generator": {
                       "name": "bicep",
                       "version": "0.36.177.2456",
-<<<<<<< HEAD
-                      "templateHash": "10311862207366846138"
-=======
                       "templateHash": "11130863863424769976"
->>>>>>> e3c9d0a9
                     }
                   },
                   "parameters": {
@@ -1840,11 +1828,7 @@
                     "_generator": {
                       "name": "bicep",
                       "version": "0.36.177.2456",
-<<<<<<< HEAD
-                      "templateHash": "10311862207366846138"
-=======
                       "templateHash": "11130863863424769976"
->>>>>>> e3c9d0a9
                     }
                   },
                   "parameters": {
@@ -3018,11 +3002,7 @@
             "_generator": {
               "name": "bicep",
               "version": "0.36.177.2456",
-<<<<<<< HEAD
-              "templateHash": "7356894116193161964"
-=======
               "templateHash": "4126116147088050069"
->>>>>>> e3c9d0a9
             }
           },
           "parameters": {
@@ -3487,11 +3467,7 @@
                     "_generator": {
                       "name": "bicep",
                       "version": "0.36.177.2456",
-<<<<<<< HEAD
-                      "templateHash": "10311862207366846138"
-=======
                       "templateHash": "11130863863424769976"
->>>>>>> e3c9d0a9
                     }
                   },
                   "parameters": {
