--- conflicted
+++ resolved
@@ -5,11 +5,7 @@
     "_generator": {
       "name": "bicep",
       "version": "0.33.93.31351",
-<<<<<<< HEAD
-      "templateHash": "11952815099310496665"
-=======
-      "templateHash": "15021662036060306033"
->>>>>>> fb37ca77
+      "templateHash": "6443985593110817960"
     }
   },
   "parameters": {
@@ -370,11 +366,7 @@
             "_generator": {
               "name": "bicep",
               "version": "0.33.93.31351",
-<<<<<<< HEAD
-              "templateHash": "10245804339746056471"
-=======
-              "templateHash": "6605413385617905631"
->>>>>>> fb37ca77
+              "templateHash": "12900062765650369722"
             }
           },
           "parameters": {
@@ -1027,15 +1019,13 @@
               "type": "string",
               "value": "[variables('aiProjectName')]"
             },
-<<<<<<< HEAD
             "applicationInsightsId": {
               "type": "string",
               "value": "[resourceId('Microsoft.Insights/components', variables('applicationInsightsName'))]"
-=======
+            },
             "storageAccountName": {
               "type": "string",
               "value": "[variables('storageNameCleaned')]"
->>>>>>> fb37ca77
             }
           }
         }
@@ -2373,11 +2363,7 @@
             "_generator": {
               "name": "bicep",
               "version": "0.33.93.31351",
-<<<<<<< HEAD
-              "templateHash": "4645048004618498349"
-=======
-              "templateHash": "2254598285697484618"
->>>>>>> fb37ca77
+              "templateHash": "5835426116727035307"
             }
           },
           "parameters": {
