{
  "$schema": "https://schema.management.azure.com/schemas/2019-04-01/deploymentTemplate.json#",
  "contentVersion": "1.0.0.0",
  "metadata": {
    "_generator": {
      "name": "bicep",
<<<<<<< HEAD
      "version": "0.33.13.18514",
      "templateHash": "5982985115581765540"
=======
      "version": "0.36.1.42791",
      "templateHash": "4835442724575758019"
>>>>>>> 2a7712e2
    }
  },
  "parameters": {
    "environmentName": {
      "type": "string",
      "minLength": 3,
      "maxLength": 20,
      "metadata": {
        "description": "A unique prefix for all resources in this deployment. This should be 3-20 characters long:"
      }
    },
    "existingLogAnalyticsWorkspaceId": {
      "type": "string",
      "defaultValue": "",
      "metadata": {
        "description": "Optional: Existing Log Analytics Workspace Resource ID"
      }
    },
    "contentUnderstandingLocation": {
      "type": "string",
      "allowedValues": [
        "swedencentral",
        "australiaeast"
      ],
      "metadata": {
        "azd": {
          "type": "location"
        },
        "description": "Location for the Content Understanding service deployment:"
      },
      "minLength": 1
    },
    "secondaryLocation": {
      "type": "string",
      "minLength": 1,
      "metadata": {
        "description": "Secondary location for databases creation(example:eastus2):"
      }
    },
    "deploymentType": {
      "type": "string",
      "defaultValue": "GlobalStandard",
      "allowedValues": [
        "Standard",
        "GlobalStandard"
      ],
      "minLength": 1,
      "metadata": {
        "description": "GPT model deployment type:"
      }
    },
    "gptModelName": {
      "type": "string",
      "defaultValue": "gpt-4o-mini",
      "metadata": {
        "description": "Name of the GPT model to deploy:"
      }
    },
    "gptModelVersion": {
      "type": "string",
      "defaultValue": "2024-07-18",
      "metadata": {
        "description": "Version of the GPT model to deploy:"
      }
    },
    "azureOpenAIApiVersion": {
      "type": "string",
      "defaultValue": "2025-01-01-preview"
    },
    "gptDeploymentCapacity": {
      "type": "int",
      "defaultValue": 30,
      "minValue": 10,
      "metadata": {
        "description": "Capacity of the GPT deployment:"
      }
    },
    "embeddingModel": {
      "type": "string",
      "defaultValue": "text-embedding-ada-002",
      "allowedValues": [
        "text-embedding-ada-002"
      ],
      "minLength": 1,
      "metadata": {
        "description": "Name of the Text Embedding model to deploy:"
      }
    },
    "embeddingDeploymentCapacity": {
      "type": "int",
      "defaultValue": 80,
      "minValue": 10,
      "metadata": {
        "description": "Capacity of the Embedding Model deployment"
      }
    },
    "imageTag": {
      "type": "string",
      "defaultValue": "latest"
    },
    "AZURE_LOCATION": {
      "type": "string",
      "defaultValue": ""
    }
  },
  "variables": {
    "$fxv#0": {
      "ai": {
        "aiSearch": "srch-",
        "aiServices": "aisa-",
        "aiVideoIndexer": "avi-",
        "machineLearningWorkspace": "mlw-",
        "openAIService": "oai-",
        "botService": "bot-",
        "computerVision": "cv-",
        "contentModerator": "cm-",
        "contentSafety": "cs-",
        "customVisionPrediction": "cstv-",
        "customVisionTraining": "cstvt-",
        "documentIntelligence": "di-",
        "faceApi": "face-",
        "healthInsights": "hi-",
        "immersiveReader": "ir-",
        "languageService": "lang-",
        "speechService": "spch-",
        "translator": "trsl-",
        "aiHub": "aih-",
        "aiHubProject": "aihp-"
      },
      "analytics": {
        "analysisServicesServer": "as",
        "databricksWorkspace": "dbw-",
        "dataExplorerCluster": "dec",
        "dataExplorerClusterDatabase": "dedb",
        "dataFactory": "adf-",
        "digitalTwin": "dt-",
        "streamAnalytics": "asa-",
        "synapseAnalyticsPrivateLinkHub": "synplh-",
        "synapseAnalyticsSQLDedicatedPool": "syndp",
        "synapseAnalyticsSparkPool": "synsp",
        "synapseAnalyticsWorkspaces": "synw",
        "dataLakeStoreAccount": "dls",
        "dataLakeAnalyticsAccount": "dla",
        "eventHubsNamespace": "evhns-",
        "eventHub": "evh-",
        "eventGridDomain": "evgd-",
        "eventGridSubscriptions": "evgs-",
        "eventGridTopic": "evgt-",
        "eventGridSystemTopic": "egst-",
        "hdInsightHadoopCluster": "hadoop-",
        "hdInsightHBaseCluster": "hbase-",
        "hdInsightKafkaCluster": "kafka-",
        "hdInsightSparkCluster": "spark-",
        "hdInsightStormCluster": "storm-",
        "hdInsightMLServicesCluster": "mls-",
        "iotHub": "iot-",
        "provisioningServices": "provs-",
        "provisioningServicesCertificate": "pcert-",
        "powerBIEmbedded": "pbi-",
        "timeSeriesInsightsEnvironment": "tsi-"
      },
      "compute": {
        "appServiceEnvironment": "ase-",
        "appServicePlan": "asp-",
        "loadTesting": "lt-",
        "availabilitySet": "avail-",
        "arcEnabledServer": "arcs-",
        "arcEnabledKubernetesCluster": "arck",
        "batchAccounts": "ba-",
        "cloudService": "cld-",
        "communicationServices": "acs-",
        "diskEncryptionSet": "des",
        "functionApp": "func-",
        "gallery": "gal",
        "hostingEnvironment": "host-",
        "imageTemplate": "it-",
        "managedDiskOS": "osdisk",
        "managedDiskData": "disk",
        "notificationHubs": "ntf-",
        "notificationHubsNamespace": "ntfns-",
        "proximityPlacementGroup": "ppg-",
        "restorePointCollection": "rpc-",
        "snapshot": "snap-",
        "staticWebApp": "stapp-",
        "virtualMachine": "vm",
        "virtualMachineScaleSet": "vmss-",
        "virtualMachineMaintenanceConfiguration": "mc-",
        "virtualMachineStorageAccount": "stvm",
        "webApp": "app-"
      },
      "containers": {
        "aksCluster": "aks-",
        "aksSystemNodePool": "npsystem-",
        "aksUserNodePool": "np-",
        "containerApp": "ca-",
        "containerAppsEnvironment": "cae-",
        "containerRegistry": "cr",
        "containerInstance": "ci",
        "serviceFabricCluster": "sf-",
        "serviceFabricManagedCluster": "sfmc-"
      },
      "databases": {
        "cosmosDBDatabase": "cosmos-",
        "cosmosDBApacheCassandra": "coscas-",
        "cosmosDBMongoDB": "cosmon-",
        "cosmosDBNoSQL": "cosno-",
        "cosmosDBTable": "costab-",
        "cosmosDBGremlin": "cosgrm-",
        "cosmosDBPostgreSQL": "cospos-",
        "cacheForRedis": "redis-",
        "sqlDatabaseServer": "sql-",
        "sqlDatabase": "sqldb-",
        "sqlElasticJobAgent": "sqlja-",
        "sqlElasticPool": "sqlep-",
        "mariaDBServer": "maria-",
        "mariaDBDatabase": "mariadb-",
        "mySQLDatabase": "mysql-",
        "postgreSQLDatabase": "psql-",
        "sqlServerStretchDatabase": "sqlstrdb-",
        "sqlManagedInstance": "sqlmi-"
      },
      "developerTools": {
        "appConfigurationStore": "appcs-",
        "mapsAccount": "map-",
        "signalR": "sigr",
        "webPubSub": "wps-"
      },
      "devOps": {
        "managedGrafana": "amg-"
      },
      "integration": {
        "apiManagementService": "apim-",
        "integrationAccount": "ia-",
        "logicApp": "logic-",
        "serviceBusNamespace": "sbns-",
        "serviceBusQueue": "sbq-",
        "serviceBusTopic": "sbt-",
        "serviceBusTopicSubscription": "sbts-"
      },
      "managementGovernance": {
        "automationAccount": "aa-",
        "applicationInsights": "appi-",
        "monitorActionGroup": "ag-",
        "monitorDataCollectionRules": "dcr-",
        "monitorAlertProcessingRule": "apr-",
        "blueprint": "bp-",
        "blueprintAssignment": "bpa-",
        "dataCollectionEndpoint": "dce-",
        "logAnalyticsWorkspace": "log-",
        "logAnalyticsQueryPacks": "pack-",
        "managementGroup": "mg-",
        "purviewInstance": "pview-",
        "resourceGroup": "rg-",
        "templateSpecsName": "ts-"
      },
      "migration": {
        "migrateProject": "migr-",
        "databaseMigrationService": "dms-",
        "recoveryServicesVault": "rsv-"
      },
      "networking": {
        "applicationGateway": "agw-",
        "applicationSecurityGroup": "asg-",
        "cdnProfile": "cdnp-",
        "cdnEndpoint": "cdne-",
        "connections": "con-",
        "dnsForwardingRuleset": "dnsfrs-",
        "dnsPrivateResolver": "dnspr-",
        "dnsPrivateResolverInboundEndpoint": "in-",
        "dnsPrivateResolverOutboundEndpoint": "out-",
        "firewall": "afw-",
        "firewallPolicy": "afwp-",
        "expressRouteCircuit": "erc-",
        "expressRouteGateway": "ergw-",
        "frontDoorProfile": "afd-",
        "frontDoorEndpoint": "fde-",
        "frontDoorFirewallPolicy": "fdfp-",
        "ipGroups": "ipg-",
        "loadBalancerInternal": "lbi-",
        "loadBalancerExternal": "lbe-",
        "loadBalancerRule": "rule-",
        "localNetworkGateway": "lgw-",
        "natGateway": "ng-",
        "networkInterface": "nic-",
        "networkSecurityGroup": "nsg-",
        "networkSecurityGroupSecurityRules": "nsgsr-",
        "networkWatcher": "nw-",
        "privateLink": "pl-",
        "privateEndpoint": "pep-",
        "publicIPAddress": "pip-",
        "publicIPAddressPrefix": "ippre-",
        "routeFilter": "rf-",
        "routeServer": "rtserv-",
        "routeTable": "rt-",
        "serviceEndpointPolicy": "se-",
        "trafficManagerProfile": "traf-",
        "userDefinedRoute": "udr-",
        "virtualNetwork": "vnet-",
        "virtualNetworkGateway": "vgw-",
        "virtualNetworkManager": "vnm-",
        "virtualNetworkPeering": "peer-",
        "virtualNetworkSubnet": "snet-",
        "virtualWAN": "vwan-",
        "virtualWANHub": "vhub-"
      },
      "security": {
        "bastion": "bas-",
        "keyVault": "kv-",
        "keyVaultManagedHSM": "kvmhsm-",
        "managedIdentity": "id-",
        "sshKey": "sshkey-",
        "vpnGateway": "vpng-",
        "vpnConnection": "vcn-",
        "vpnSite": "vst-",
        "webApplicationFirewallPolicy": "waf",
        "webApplicationFirewallPolicyRuleGroup": "wafrg"
      },
      "storage": {
        "storSimple": "ssimp",
        "backupVault": "bvault-",
        "backupVaultPolicy": "bkpol-",
        "fileShare": "share-",
        "storageAccount": "st",
        "storageSyncService": "sss-"
      },
      "virtualDesktop": {
        "labServicesPlan": "lp-",
        "virtualDesktopHostPool": "vdpool-",
        "virtualDesktopApplicationGroup": "vdag-",
        "virtualDesktopWorkspace": "vdws-",
        "virtualDesktopScalingPlan": "vdscaling-"
      }
    },
    "abbrs": "[variables('$fxv#0')]",
<<<<<<< HEAD
=======
    "azureOpenAIApiVersion": "2025-01-01-preview",
>>>>>>> 2a7712e2
    "solutionLocation": "[if(empty(parameters('AZURE_LOCATION')), resourceGroup().location, parameters('AZURE_LOCATION'))]",
    "uniqueId": "[toLower(uniqueString(subscription().id, parameters('environmentName'), variables('solutionLocation')))]",
    "solutionPrefix": "[format('km{0}', padLeft(take(variables('uniqueId'), 12), 12, '0'))]",
    "baseUrl": "https://raw.githubusercontent.com/microsoft/Conversation-Knowledge-Mining-Solution-Accelerator/psl-pk-aifoundryresource/"
  },
  "resources": [
    {
      "type": "Microsoft.Resources/deployments",
      "apiVersion": "2022-09-01",
      "name": "deploy_managed_identity",
      "resourceGroup": "[resourceGroup().name]",
      "properties": {
        "expressionEvaluationOptions": {
          "scope": "inner"
        },
        "mode": "Incremental",
        "parameters": {
          "miName": {
            "value": "[format('{0}{1}', variables('abbrs').security.managedIdentity, variables('solutionPrefix'))]"
          },
          "solutionName": {
            "value": "[variables('solutionPrefix')]"
          },
          "solutionLocation": {
            "value": "[variables('solutionLocation')]"
          }
        },
        "template": {
          "$schema": "https://schema.management.azure.com/schemas/2019-04-01/deploymentTemplate.json#",
          "contentVersion": "1.0.0.0",
          "metadata": {
            "_generator": {
              "name": "bicep",
<<<<<<< HEAD
              "version": "0.33.13.18514",
              "templateHash": "13405454458069136697"
=======
              "version": "0.36.1.42791",
              "templateHash": "18216206668580483589"
>>>>>>> 2a7712e2
            }
          },
          "parameters": {
            "solutionName": {
              "type": "string",
              "minLength": 3,
              "maxLength": 15,
              "metadata": {
                "description": "Solution Name"
              }
            },
            "solutionLocation": {
              "type": "string",
              "metadata": {
                "description": "Solution Location"
              }
            },
            "miName": {
              "type": "string",
              "metadata": {
                "description": "Name"
              }
            }
          },
          "resources": [
            {
              "type": "Microsoft.ManagedIdentity/userAssignedIdentities",
              "apiVersion": "2023-01-31",
              "name": "[parameters('miName')]",
              "location": "[parameters('solutionLocation')]",
              "tags": {
                "app": "[parameters('solutionName')]",
                "location": "[parameters('solutionLocation')]"
              }
            },
            {
              "type": "Microsoft.Authorization/roleAssignments",
              "apiVersion": "2022-04-01",
              "name": "[guid(resourceGroup().id, resourceId('Microsoft.ManagedIdentity/userAssignedIdentities', parameters('miName')), resourceId('Microsoft.Authorization/roleDefinitions', '8e3af657-a8ff-443c-a75c-2fe8c4bcb635'))]",
              "properties": {
                "principalId": "[reference(resourceId('Microsoft.ManagedIdentity/userAssignedIdentities', parameters('miName')), '2023-01-31').principalId]",
                "roleDefinitionId": "[resourceId('Microsoft.Authorization/roleDefinitions', '8e3af657-a8ff-443c-a75c-2fe8c4bcb635')]",
                "principalType": "ServicePrincipal"
              },
              "dependsOn": [
                "[resourceId('Microsoft.ManagedIdentity/userAssignedIdentities', parameters('miName'))]"
              ]
            },
            {
              "type": "Microsoft.ManagedIdentity/userAssignedIdentities",
              "apiVersion": "2023-01-31",
              "name": "[format('{0}-backend-app-mi', parameters('solutionName'))]",
              "location": "[parameters('solutionLocation')]",
              "tags": {
                "app": "[parameters('solutionName')]",
                "location": "[parameters('solutionLocation')]"
              }
            }
          ],
          "outputs": {
            "managedIdentityOutput": {
              "type": "object",
              "value": {
                "id": "[resourceId('Microsoft.ManagedIdentity/userAssignedIdentities', parameters('miName'))]",
                "objectId": "[reference(resourceId('Microsoft.ManagedIdentity/userAssignedIdentities', parameters('miName')), '2023-01-31').principalId]",
                "clientId": "[reference(resourceId('Microsoft.ManagedIdentity/userAssignedIdentities', parameters('miName')), '2023-01-31').clientId]",
                "name": "[parameters('miName')]"
              }
            },
            "managedIdentityBackendAppOutput": {
              "type": "object",
              "value": {
                "id": "[resourceId('Microsoft.ManagedIdentity/userAssignedIdentities', format('{0}-backend-app-mi', parameters('solutionName')))]",
                "objectId": "[reference(resourceId('Microsoft.ManagedIdentity/userAssignedIdentities', format('{0}-backend-app-mi', parameters('solutionName'))), '2023-01-31').principalId]",
                "clientId": "[reference(resourceId('Microsoft.ManagedIdentity/userAssignedIdentities', format('{0}-backend-app-mi', parameters('solutionName'))), '2023-01-31').clientId]",
                "name": "[format('{0}-backend-app-mi', parameters('solutionName'))]"
              }
            }
          }
        }
      }
    },
    {
      "type": "Microsoft.Resources/deployments",
      "apiVersion": "2022-09-01",
      "name": "deploy_keyvault",
      "resourceGroup": "[resourceGroup().name]",
      "properties": {
        "expressionEvaluationOptions": {
          "scope": "inner"
        },
        "mode": "Incremental",
        "parameters": {
          "keyvaultName": {
            "value": "[format('{0}{1}', variables('abbrs').security.keyVault, variables('solutionPrefix'))]"
          },
          "solutionLocation": {
            "value": "[variables('solutionLocation')]"
          },
          "managedIdentityObjectId": {
            "value": "[reference(extensionResourceId(format('/subscriptions/{0}/resourceGroups/{1}', subscription().subscriptionId, resourceGroup().name), 'Microsoft.Resources/deployments', 'deploy_managed_identity'), '2022-09-01').outputs.managedIdentityOutput.value.objectId]"
          }
        },
        "template": {
          "$schema": "https://schema.management.azure.com/schemas/2019-04-01/deploymentTemplate.json#",
          "contentVersion": "1.0.0.0",
          "metadata": {
            "_generator": {
              "name": "bicep",
<<<<<<< HEAD
              "version": "0.33.13.18514",
              "templateHash": "7481082300960360409"
=======
              "version": "0.36.1.42791",
              "templateHash": "12477407174917893830"
>>>>>>> 2a7712e2
            }
          },
          "parameters": {
            "solutionLocation": {
              "type": "string"
            },
            "managedIdentityObjectId": {
              "type": "string"
            },
            "keyvaultName": {
              "type": "string"
            }
          },
          "resources": [
            {
              "type": "Microsoft.KeyVault/vaults",
              "apiVersion": "2022-07-01",
              "name": "[parameters('keyvaultName')]",
              "location": "[parameters('solutionLocation')]",
              "properties": {
                "createMode": "default",
                "accessPolicies": [
                  {
                    "objectId": "[parameters('managedIdentityObjectId')]",
                    "permissions": {
                      "certificates": [
                        "all"
                      ],
                      "keys": [
                        "all"
                      ],
                      "secrets": [
                        "all"
                      ],
                      "storage": [
                        "all"
                      ]
                    },
                    "tenantId": "[subscription().tenantId]"
                  }
                ],
                "enabledForDeployment": true,
                "enabledForDiskEncryption": true,
                "enabledForTemplateDeployment": true,
                "enableRbacAuthorization": true,
                "publicNetworkAccess": "enabled",
                "sku": {
                  "family": "A",
                  "name": "standard"
                },
                "softDeleteRetentionInDays": 7,
                "tenantId": "[subscription().tenantId]"
              }
            },
            {
              "type": "Microsoft.Authorization/roleAssignments",
              "apiVersion": "2022-04-01",
              "name": "[guid(resourceGroup().id, parameters('managedIdentityObjectId'), resourceId('Microsoft.Authorization/roleDefinitions', '00482a5a-887f-4fb3-b363-3b7fe8e74483'))]",
              "properties": {
                "principalId": "[parameters('managedIdentityObjectId')]",
                "roleDefinitionId": "[resourceId('Microsoft.Authorization/roleDefinitions', '00482a5a-887f-4fb3-b363-3b7fe8e74483')]",
                "principalType": "ServicePrincipal"
              }
            }
          ],
          "outputs": {
            "keyvaultName": {
              "type": "string",
              "value": "[parameters('keyvaultName')]"
            },
            "keyvaultId": {
              "type": "string",
              "value": "[resourceId('Microsoft.KeyVault/vaults', parameters('keyvaultName'))]"
            },
            "keyvaultUri": {
              "type": "string",
              "value": "[reference(resourceId('Microsoft.KeyVault/vaults', parameters('keyvaultName')), '2022-07-01').vaultUri]"
            }
          }
        }
      },
      "dependsOn": [
        "[extensionResourceId(format('/subscriptions/{0}/resourceGroups/{1}', subscription().subscriptionId, resourceGroup().name), 'Microsoft.Resources/deployments', 'deploy_managed_identity')]"
      ]
    },
    {
      "type": "Microsoft.Resources/deployments",
      "apiVersion": "2022-09-01",
      "name": "deploy_ai_foundry",
      "resourceGroup": "[resourceGroup().name]",
      "properties": {
        "expressionEvaluationOptions": {
          "scope": "inner"
        },
        "mode": "Incremental",
        "parameters": {
          "solutionName": {
            "value": "[variables('solutionPrefix')]"
          },
          "solutionLocation": {
            "value": "[variables('solutionLocation')]"
          },
          "keyVaultName": {
            "value": "[reference(extensionResourceId(format('/subscriptions/{0}/resourceGroups/{1}', subscription().subscriptionId, resourceGroup().name), 'Microsoft.Resources/deployments', 'deploy_keyvault'), '2022-09-01').outputs.keyvaultName.value]"
          },
          "cuLocation": {
            "value": "[parameters('contentUnderstandingLocation')]"
          },
          "deploymentType": {
            "value": "[parameters('deploymentType')]"
          },
          "gptModelName": {
            "value": "[parameters('gptModelName')]"
          },
          "gptModelVersion": {
            "value": "[parameters('gptModelVersion')]"
          },
          "azureOpenAIApiVersion": {
            "value": "[parameters('azureOpenAIApiVersion')]"
          },
          "gptDeploymentCapacity": {
            "value": "[parameters('gptDeploymentCapacity')]"
          },
          "embeddingModel": {
            "value": "[parameters('embeddingModel')]"
          },
          "embeddingDeploymentCapacity": {
            "value": "[parameters('embeddingDeploymentCapacity')]"
          },
          "managedIdentityObjectId": {
            "value": "[reference(extensionResourceId(format('/subscriptions/{0}/resourceGroups/{1}', subscription().subscriptionId, resourceGroup().name), 'Microsoft.Resources/deployments', 'deploy_managed_identity'), '2022-09-01').outputs.managedIdentityOutput.value.objectId]"
          },
          "existingLogAnalyticsWorkspaceId": {
            "value": "[parameters('existingLogAnalyticsWorkspaceId')]"
          }
        },
        "template": {
          "$schema": "https://schema.management.azure.com/schemas/2019-04-01/deploymentTemplate.json#",
          "contentVersion": "1.0.0.0",
          "metadata": {
            "_generator": {
              "name": "bicep",
<<<<<<< HEAD
              "version": "0.33.13.18514",
              "templateHash": "7773907693287096825"
=======
              "version": "0.36.1.42791",
              "templateHash": "18372336587051722949"
>>>>>>> 2a7712e2
            }
          },
          "parameters": {
            "solutionName": {
              "type": "string"
            },
            "solutionLocation": {
              "type": "string"
            },
            "keyVaultName": {
              "type": "string"
            },
            "cuLocation": {
              "type": "string"
            },
            "deploymentType": {
              "type": "string"
            },
            "gptModelName": {
              "type": "string"
            },
            "gptModelVersion": {
              "type": "string"
            },
            "azureOpenAIApiVersion": {
              "type": "string"
            },
            "gptDeploymentCapacity": {
              "type": "int"
            },
            "embeddingModel": {
              "type": "string"
            },
            "embeddingDeploymentCapacity": {
              "type": "int"
            },
            "managedIdentityObjectId": {
              "type": "string"
            },
            "existingLogAnalyticsWorkspaceId": {
              "type": "string",
              "defaultValue": ""
            }
          },
          "variables": {
            "$fxv#0": {
              "ai": {
                "aiSearch": "srch-",
                "aiServices": "aisa-",
                "aiVideoIndexer": "avi-",
                "machineLearningWorkspace": "mlw-",
                "openAIService": "oai-",
                "botService": "bot-",
                "computerVision": "cv-",
                "contentModerator": "cm-",
                "contentSafety": "cs-",
                "customVisionPrediction": "cstv-",
                "customVisionTraining": "cstvt-",
                "documentIntelligence": "di-",
                "faceApi": "face-",
                "healthInsights": "hi-",
                "immersiveReader": "ir-",
                "languageService": "lang-",
                "speechService": "spch-",
                "translator": "trsl-",
                "aiHub": "aih-",
                "aiHubProject": "aihp-"
              },
              "analytics": {
                "analysisServicesServer": "as",
                "databricksWorkspace": "dbw-",
                "dataExplorerCluster": "dec",
                "dataExplorerClusterDatabase": "dedb",
                "dataFactory": "adf-",
                "digitalTwin": "dt-",
                "streamAnalytics": "asa-",
                "synapseAnalyticsPrivateLinkHub": "synplh-",
                "synapseAnalyticsSQLDedicatedPool": "syndp",
                "synapseAnalyticsSparkPool": "synsp",
                "synapseAnalyticsWorkspaces": "synw",
                "dataLakeStoreAccount": "dls",
                "dataLakeAnalyticsAccount": "dla",
                "eventHubsNamespace": "evhns-",
                "eventHub": "evh-",
                "eventGridDomain": "evgd-",
                "eventGridSubscriptions": "evgs-",
                "eventGridTopic": "evgt-",
                "eventGridSystemTopic": "egst-",
                "hdInsightHadoopCluster": "hadoop-",
                "hdInsightHBaseCluster": "hbase-",
                "hdInsightKafkaCluster": "kafka-",
                "hdInsightSparkCluster": "spark-",
                "hdInsightStormCluster": "storm-",
                "hdInsightMLServicesCluster": "mls-",
                "iotHub": "iot-",
                "provisioningServices": "provs-",
                "provisioningServicesCertificate": "pcert-",
                "powerBIEmbedded": "pbi-",
                "timeSeriesInsightsEnvironment": "tsi-"
              },
              "compute": {
                "appServiceEnvironment": "ase-",
                "appServicePlan": "asp-",
                "loadTesting": "lt-",
                "availabilitySet": "avail-",
                "arcEnabledServer": "arcs-",
                "arcEnabledKubernetesCluster": "arck",
                "batchAccounts": "ba-",
                "cloudService": "cld-",
                "communicationServices": "acs-",
                "diskEncryptionSet": "des",
                "functionApp": "func-",
                "gallery": "gal",
                "hostingEnvironment": "host-",
                "imageTemplate": "it-",
                "managedDiskOS": "osdisk",
                "managedDiskData": "disk",
                "notificationHubs": "ntf-",
                "notificationHubsNamespace": "ntfns-",
                "proximityPlacementGroup": "ppg-",
                "restorePointCollection": "rpc-",
                "snapshot": "snap-",
                "staticWebApp": "stapp-",
                "virtualMachine": "vm",
                "virtualMachineScaleSet": "vmss-",
                "virtualMachineMaintenanceConfiguration": "mc-",
                "virtualMachineStorageAccount": "stvm",
                "webApp": "app-"
              },
              "containers": {
                "aksCluster": "aks-",
                "aksSystemNodePool": "npsystem-",
                "aksUserNodePool": "np-",
                "containerApp": "ca-",
                "containerAppsEnvironment": "cae-",
                "containerRegistry": "cr",
                "containerInstance": "ci",
                "serviceFabricCluster": "sf-",
                "serviceFabricManagedCluster": "sfmc-"
              },
              "databases": {
                "cosmosDBDatabase": "cosmos-",
                "cosmosDBApacheCassandra": "coscas-",
                "cosmosDBMongoDB": "cosmon-",
                "cosmosDBNoSQL": "cosno-",
                "cosmosDBTable": "costab-",
                "cosmosDBGremlin": "cosgrm-",
                "cosmosDBPostgreSQL": "cospos-",
                "cacheForRedis": "redis-",
                "sqlDatabaseServer": "sql-",
                "sqlDatabase": "sqldb-",
                "sqlElasticJobAgent": "sqlja-",
                "sqlElasticPool": "sqlep-",
                "mariaDBServer": "maria-",
                "mariaDBDatabase": "mariadb-",
                "mySQLDatabase": "mysql-",
                "postgreSQLDatabase": "psql-",
                "sqlServerStretchDatabase": "sqlstrdb-",
                "sqlManagedInstance": "sqlmi-"
              },
              "developerTools": {
                "appConfigurationStore": "appcs-",
                "mapsAccount": "map-",
                "signalR": "sigr",
                "webPubSub": "wps-"
              },
              "devOps": {
                "managedGrafana": "amg-"
              },
              "integration": {
                "apiManagementService": "apim-",
                "integrationAccount": "ia-",
                "logicApp": "logic-",
                "serviceBusNamespace": "sbns-",
                "serviceBusQueue": "sbq-",
                "serviceBusTopic": "sbt-",
                "serviceBusTopicSubscription": "sbts-"
              },
              "managementGovernance": {
                "automationAccount": "aa-",
                "applicationInsights": "appi-",
                "monitorActionGroup": "ag-",
                "monitorDataCollectionRules": "dcr-",
                "monitorAlertProcessingRule": "apr-",
                "blueprint": "bp-",
                "blueprintAssignment": "bpa-",
                "dataCollectionEndpoint": "dce-",
                "logAnalyticsWorkspace": "log-",
                "logAnalyticsQueryPacks": "pack-",
                "managementGroup": "mg-",
                "purviewInstance": "pview-",
                "resourceGroup": "rg-",
                "templateSpecsName": "ts-"
              },
              "migration": {
                "migrateProject": "migr-",
                "databaseMigrationService": "dms-",
                "recoveryServicesVault": "rsv-"
              },
              "networking": {
                "applicationGateway": "agw-",
                "applicationSecurityGroup": "asg-",
                "cdnProfile": "cdnp-",
                "cdnEndpoint": "cdne-",
                "connections": "con-",
                "dnsForwardingRuleset": "dnsfrs-",
                "dnsPrivateResolver": "dnspr-",
                "dnsPrivateResolverInboundEndpoint": "in-",
                "dnsPrivateResolverOutboundEndpoint": "out-",
                "firewall": "afw-",
                "firewallPolicy": "afwp-",
                "expressRouteCircuit": "erc-",
                "expressRouteGateway": "ergw-",
                "frontDoorProfile": "afd-",
                "frontDoorEndpoint": "fde-",
                "frontDoorFirewallPolicy": "fdfp-",
                "ipGroups": "ipg-",
                "loadBalancerInternal": "lbi-",
                "loadBalancerExternal": "lbe-",
                "loadBalancerRule": "rule-",
                "localNetworkGateway": "lgw-",
                "natGateway": "ng-",
                "networkInterface": "nic-",
                "networkSecurityGroup": "nsg-",
                "networkSecurityGroupSecurityRules": "nsgsr-",
                "networkWatcher": "nw-",
                "privateLink": "pl-",
                "privateEndpoint": "pep-",
                "publicIPAddress": "pip-",
                "publicIPAddressPrefix": "ippre-",
                "routeFilter": "rf-",
                "routeServer": "rtserv-",
                "routeTable": "rt-",
                "serviceEndpointPolicy": "se-",
                "trafficManagerProfile": "traf-",
                "userDefinedRoute": "udr-",
                "virtualNetwork": "vnet-",
                "virtualNetworkGateway": "vgw-",
                "virtualNetworkManager": "vnm-",
                "virtualNetworkPeering": "peer-",
                "virtualNetworkSubnet": "snet-",
                "virtualWAN": "vwan-",
                "virtualWANHub": "vhub-"
              },
              "security": {
                "bastion": "bas-",
                "keyVault": "kv-",
                "keyVaultManagedHSM": "kvmhsm-",
                "managedIdentity": "id-",
                "sshKey": "sshkey-",
                "vpnGateway": "vpng-",
                "vpnConnection": "vcn-",
                "vpnSite": "vst-",
                "webApplicationFirewallPolicy": "waf",
                "webApplicationFirewallPolicyRuleGroup": "wafrg"
              },
              "storage": {
                "storSimple": "ssimp",
                "backupVault": "bvault-",
                "backupVaultPolicy": "bkpol-",
                "fileShare": "share-",
                "storageAccount": "st",
                "storageSyncService": "sss-"
              },
              "virtualDesktop": {
                "labServicesPlan": "lp-",
                "virtualDesktopHostPool": "vdpool-",
                "virtualDesktopApplicationGroup": "vdag-",
                "virtualDesktopWorkspace": "vdws-",
                "virtualDesktopScalingPlan": "vdscaling-"
              }
            },
            "abbrs": "[variables('$fxv#0')]",
            "storageName": "[format('{0}hubstorage', parameters('solutionName'))]",
            "storageSkuName": "Standard_LRS",
            "aiServicesName": "[format('{0}{1}', variables('abbrs').ai.aiServices, parameters('solutionName'))]",
            "aiServicesName_cu": "[format('{0}{1}-cu', variables('abbrs').ai.aiServices, parameters('solutionName'))]",
            "location_cu": "[parameters('cuLocation')]",
            "workspaceName": "[format('{0}{1}', variables('abbrs').managementGovernance.logAnalyticsWorkspace, parameters('solutionName'))]",
            "applicationInsightsName": "[format('{0}{1}', variables('abbrs').managementGovernance.applicationInsights, parameters('solutionName'))]",
            "containerRegistryName": "[format('{0}{1}', variables('abbrs').containers.containerRegistry, parameters('solutionName'))]",
            "keyvaultName": "[format('{0}{1}', variables('abbrs').security.keyVault, parameters('solutionName'))]",
            "location": "[parameters('solutionLocation')]",
            "aiProjectName": "[format('{0}{1}', variables('abbrs').ai.aiHubProject, parameters('solutionName'))]",
            "aiSearchName": "[format('{0}{1}', variables('abbrs').ai.aiSearch, parameters('solutionName'))]",
            "aiModelDeployments": [
              {
                "name": "[parameters('gptModelName')]",
                "model": "[parameters('gptModelName')]",
                "sku": {
                  "name": "[parameters('deploymentType')]",
                  "capacity": "[parameters('gptDeploymentCapacity')]"
                },
                "version": "[parameters('gptModelVersion')]",
                "raiPolicyName": "Microsoft.Default"
              },
              {
                "name": "[parameters('embeddingModel')]",
                "model": "[parameters('embeddingModel')]",
                "sku": {
                  "name": "Standard",
                  "capacity": "[parameters('embeddingDeploymentCapacity')]"
                },
                "raiPolicyName": "Microsoft.Default"
              }
            ],
            "containerRegistryNameCleaned": "[replace(variables('containerRegistryName'), '-', '')]",
            "useExisting": "[not(empty(parameters('existingLogAnalyticsWorkspaceId')))]",
            "existingLawSubscription": "[if(variables('useExisting'), split(parameters('existingLogAnalyticsWorkspaceId'), '/')[2], '')]",
            "existingLawResourceGroup": "[if(variables('useExisting'), split(parameters('existingLogAnalyticsWorkspaceId'), '/')[4], '')]",
            "existingLawName": "[if(variables('useExisting'), split(parameters('existingLogAnalyticsWorkspaceId'), '/')[8], '')]",
            "storageNameCleaned": "[replace(variables('storageName'), '-', '')]"
          },
          "resources": [
            {
<<<<<<< HEAD
              "type": "Microsoft.MachineLearningServices/workspaces/connections",
              "apiVersion": "2024-07-01-preview",
              "name": "[format('{0}/{1}', variables('aiHubName'), format('{0}-connection-AzureOpenAI', variables('aiHubName')))]",
              "properties": {
                "category": "AIServices",
                "target": "[reference(resourceId('Microsoft.CognitiveServices/accounts', variables('aiServicesName')), '2024-04-01-preview').endpoint]",
                "authType": "ApiKey",
                "isSharedToAll": true,
                "credentials": {
                  "key": "[listKeys(resourceId('Microsoft.CognitiveServices/accounts', variables('aiServicesName')), '2024-04-01-preview').key1]"
                },
                "metadata": {
                  "ApiType": "Azure",
                  "ResourceId": "[resourceId('Microsoft.CognitiveServices/accounts', variables('aiServicesName'))]"
                }
              },
              "dependsOn": [
                "[resourceId('Microsoft.MachineLearningServices/workspaces', variables('aiHubName'))]",
                "[resourceId('Microsoft.Search/searchServices', variables('aiSearchName'))]",
                "[resourceId('Microsoft.CognitiveServices/accounts', variables('aiServicesName'))]",
                "aiServicesDeployments"
              ]
            },
            {
              "type": "Microsoft.MachineLearningServices/workspaces/connections",
              "apiVersion": "2024-07-01-preview",
              "name": "[format('{0}/{1}', variables('aiHubName'), format('{0}-connection-AzureAISearch', variables('aiHubName')))]",
              "properties": {
                "category": "CognitiveSearch",
                "target": "[format('https://{0}.search.windows.net', variables('aiSearchName'))]",
                "authType": "ApiKey",
                "isSharedToAll": true,
                "credentials": {
                  "key": "[listAdminKeys(resourceId('Microsoft.Search/searchServices', variables('aiSearchName')), '2023-11-01').primaryKey]"
                },
                "metadata": {
                  "type": "azure_ai_search",
                  "ApiType": "Azure",
                  "ResourceId": "[resourceId('Microsoft.Search/searchServices', variables('aiSearchName'))]",
                  "ApiVersion": "2024-05-01-preview",
                  "DeploymentApiVersion": "2023-11-01"
                }
              },
              "dependsOn": [
                "[resourceId('Microsoft.MachineLearningServices/workspaces', variables('aiHubName'))]",
                "[resourceId('Microsoft.Search/searchServices', variables('aiSearchName'))]"
              ]
            },
            {
=======
>>>>>>> 2a7712e2
              "condition": "[not(variables('useExisting'))]",
              "type": "Microsoft.OperationalInsights/workspaces",
              "apiVersion": "2023-09-01",
              "name": "[variables('workspaceName')]",
              "location": "[variables('location')]",
              "tags": {},
              "properties": {
                "retentionInDays": 30,
                "sku": {
                  "name": "PerGB2018"
                }
              }
            },
            {
              "type": "Microsoft.Insights/components",
              "apiVersion": "2020-02-02",
              "name": "[variables('applicationInsightsName')]",
              "location": "[variables('location')]",
              "kind": "web",
              "properties": {
                "Application_Type": "web",
                "publicNetworkAccessForIngestion": "Enabled",
                "publicNetworkAccessForQuery": "Disabled",
                "WorkspaceResourceId": "[if(variables('useExisting'), extensionResourceId(format('/subscriptions/{0}/resourceGroups/{1}', variables('existingLawSubscription'), variables('existingLawResourceGroup')), 'Microsoft.OperationalInsights/workspaces', variables('existingLawName')), resourceId('Microsoft.OperationalInsights/workspaces', variables('workspaceName')))]"
              },
              "dependsOn": [
                "[resourceId('Microsoft.OperationalInsights/workspaces', variables('workspaceName'))]"
              ]
            },
            {
              "type": "Microsoft.ContainerRegistry/registries",
              "apiVersion": "2021-09-01",
              "name": "[variables('containerRegistryNameCleaned')]",
              "location": "[variables('location')]",
              "sku": {
                "name": "Premium"
              },
              "properties": {
                "adminUserEnabled": false,
                "dataEndpointEnabled": false,
                "networkRuleBypassOptions": "AzureServices",
                "networkRuleSet": {
                  "defaultAction": "Deny"
                },
                "policies": {
                  "quarantinePolicy": {
                    "status": "disabled"
                  },
                  "retentionPolicy": {
                    "status": "enabled",
                    "days": 7
                  },
                  "trustPolicy": {
                    "status": "disabled",
                    "type": "Notary"
                  }
                },
                "publicNetworkAccess": "Disabled",
                "zoneRedundancy": "Disabled"
              }
            },
            {
              "type": "Microsoft.CognitiveServices/accounts",
              "apiVersion": "2025-04-01-preview",
              "name": "[variables('aiServicesName')]",
              "location": "[variables('location')]",
              "sku": {
                "name": "S0"
              },
              "kind": "AIServices",
              "identity": {
                "type": "SystemAssigned"
              },
              "properties": {
                "allowProjectManagement": true,
                "customSubDomainName": "[variables('aiServicesName')]",
                "networkAcls": {
                  "defaultAction": "Allow",
                  "virtualNetworkRules": [],
                  "ipRules": []
                },
                "publicNetworkAccess": "Enabled",
                "disableLocalAuth": false
              }
            },
            {
              "type": "Microsoft.CognitiveServices/accounts",
              "apiVersion": "2025-04-01-preview",
              "name": "[variables('aiServicesName_cu')]",
              "location": "[variables('location_cu')]",
              "sku": {
                "name": "S0"
              },
              "kind": "AIServices",
              "identity": {
                "type": "SystemAssigned"
              },
              "properties": {
                "allowProjectManagement": true,
                "customSubDomainName": "[variables('aiServicesName_cu')]",
                "networkAcls": {
                  "defaultAction": "Allow",
                  "virtualNetworkRules": [],
                  "ipRules": []
                },
                "publicNetworkAccess": "Enabled",
                "disableLocalAuth": false
              }
            },
            {
              "copy": {
                "name": "aiServicesDeployments",
                "count": "[length(variables('aiModelDeployments'))]",
                "mode": "serial",
                "batchSize": 1
              },
              "type": "Microsoft.CognitiveServices/accounts/deployments",
              "apiVersion": "2025-04-01-preview",
              "name": "[format('{0}/{1}', variables('aiServicesName'), variables('aiModelDeployments')[copyIndex()].name)]",
              "properties": {
                "model": {
                  "format": "OpenAI",
                  "name": "[variables('aiModelDeployments')[copyIndex()].model]"
                },
                "raiPolicyName": "[variables('aiModelDeployments')[copyIndex()].raiPolicyName]"
              },
              "sku": {
                "name": "[variables('aiModelDeployments')[copyIndex()].sku.name]",
                "capacity": "[variables('aiModelDeployments')[copyIndex()].sku.capacity]"
              },
              "dependsOn": [
                "[resourceId('Microsoft.CognitiveServices/accounts', variables('aiServicesName'))]"
              ]
            },
            {
              "type": "Microsoft.Search/searchServices",
              "apiVersion": "2024-06-01-preview",
              "name": "[variables('aiSearchName')]",
              "location": "[parameters('solutionLocation')]",
              "sku": {
                "name": "basic"
              },
              "properties": {
                "replicaCount": 1,
                "partitionCount": 1,
                "hostingMode": "default",
                "publicNetworkAccess": "enabled",
                "networkRuleSet": {
                  "ipRules": []
                },
                "encryptionWithCmk": {
                  "enforcement": "Unspecified"
                },
                "disableLocalAuth": false,
                "authOptions": {
                  "apiKeyOnly": {}
                },
                "semanticSearch": "free"
              }
            },
            {
              "type": "Microsoft.Storage/storageAccounts",
              "apiVersion": "2022-09-01",
              "name": "[variables('storageNameCleaned')]",
              "location": "[variables('location')]",
              "sku": {
                "name": "[variables('storageSkuName')]"
              },
              "kind": "StorageV2",
              "properties": {
                "accessTier": "Hot",
                "allowBlobPublicAccess": false,
                "allowCrossTenantReplication": false,
                "allowSharedKeyAccess": false,
                "encryption": {
                  "keySource": "Microsoft.Storage",
                  "requireInfrastructureEncryption": false,
                  "services": {
                    "blob": {
                      "enabled": true,
                      "keyType": "Account"
                    },
                    "file": {
                      "enabled": true,
                      "keyType": "Account"
                    },
                    "queue": {
                      "enabled": true,
                      "keyType": "Service"
                    },
                    "table": {
                      "enabled": true,
                      "keyType": "Service"
                    }
                  }
                },
                "isHnsEnabled": false,
                "isNfsV3Enabled": false,
                "keyPolicy": {
                  "keyExpirationPeriodInDays": 7
                },
                "largeFileSharesState": "Disabled",
                "minimumTlsVersion": "TLS1_2",
                "networkAcls": {
                  "bypass": "AzureServices",
                  "defaultAction": "Allow"
                },
                "supportsHttpsTrafficOnly": true
              }
            },
            {
              "type": "Microsoft.Authorization/roleAssignments",
              "apiVersion": "2022-04-01",
              "name": "[guid(resourceGroup().id, parameters('managedIdentityObjectId'), resourceId('Microsoft.Authorization/roleDefinitions', 'ba92f5b4-2d11-453d-a403-e96b0029c9fe'))]",
              "properties": {
                "principalId": "[parameters('managedIdentityObjectId')]",
                "roleDefinitionId": "[resourceId('Microsoft.Authorization/roleDefinitions', 'ba92f5b4-2d11-453d-a403-e96b0029c9fe')]",
                "principalType": "ServicePrincipal"
              }
            },
            {
              "type": "Microsoft.Authorization/roleAssignments",
              "apiVersion": "2022-04-01",
              "name": "[guid(resourceGroup().id, resourceId('Microsoft.CognitiveServices/accounts', variables('aiServicesName')), resourceId('Microsoft.Authorization/roleDefinitions', 'ba92f5b4-2d11-453d-a403-e96b0029c9fe'))]",
              "properties": {
                "principalId": "[reference(resourceId('Microsoft.CognitiveServices/accounts', variables('aiServicesName')), '2025-04-01-preview', 'full').identity.principalId]",
                "roleDefinitionId": "[resourceId('Microsoft.Authorization/roleDefinitions', 'ba92f5b4-2d11-453d-a403-e96b0029c9fe')]",
                "principalType": "ServicePrincipal"
              },
              "dependsOn": [
                "[resourceId('Microsoft.CognitiveServices/accounts', variables('aiServicesName'))]"
              ]
            },
            {
              "type": "Microsoft.Authorization/roleAssignments",
              "apiVersion": "2022-04-01",
              "name": "[guid(resourceGroup().id, parameters('managedIdentityObjectId'), extensionResourceId(resourceId('Microsoft.CognitiveServices/accounts', variables('aiServicesName_cu')), 'Microsoft.Authorization/roleDefinitions', 'a97b65f3-24c7-4388-baec-2e87135dc908'))]",
              "properties": {
                "principalId": "[parameters('managedIdentityObjectId')]",
                "roleDefinitionId": "[extensionResourceId(resourceId('Microsoft.CognitiveServices/accounts', variables('aiServicesName_cu')), 'Microsoft.Authorization/roleDefinitions', 'a97b65f3-24c7-4388-baec-2e87135dc908')]",
                "principalType": "ServicePrincipal"
              },
              "dependsOn": [
                "[resourceId('Microsoft.CognitiveServices/accounts', variables('aiServicesName_cu'))]"
              ]
            },
            {
              "type": "Microsoft.Authorization/roleAssignments",
              "apiVersion": "2022-04-01",
              "name": "[guid(resourceGroup().id, resourceId('Microsoft.CognitiveServices/accounts', variables('aiServicesName')), extensionResourceId(resourceId('Microsoft.CognitiveServices/accounts', variables('aiServicesName_cu')), 'Microsoft.Authorization/roleDefinitions', 'a97b65f3-24c7-4388-baec-2e87135dc908'))]",
              "properties": {
                "principalId": "[reference(resourceId('Microsoft.CognitiveServices/accounts', variables('aiServicesName')), '2025-04-01-preview', 'full').identity.principalId]",
                "roleDefinitionId": "[extensionResourceId(resourceId('Microsoft.CognitiveServices/accounts', variables('aiServicesName_cu')), 'Microsoft.Authorization/roleDefinitions', 'a97b65f3-24c7-4388-baec-2e87135dc908')]",
                "principalType": "ServicePrincipal"
              },
              "dependsOn": [
                "[resourceId('Microsoft.CognitiveServices/accounts', variables('aiServicesName'))]",
                "[resourceId('Microsoft.CognitiveServices/accounts', variables('aiServicesName_cu'))]"
              ]
            },
            {
              "type": "Microsoft.Authorization/roleAssignments",
              "apiVersion": "2022-04-01",
              "name": "[guid(resourceGroup().id, parameters('managedIdentityObjectId'), extensionResourceId(resourceId('Microsoft.CognitiveServices/accounts', variables('aiServicesName_cu')), 'Microsoft.Authorization/roleDefinitions', '64702f94-c441-49e6-a78b-ef80e0188fee'))]",
              "properties": {
                "principalId": "[parameters('managedIdentityObjectId')]",
                "roleDefinitionId": "[extensionResourceId(resourceId('Microsoft.CognitiveServices/accounts', variables('aiServicesName_cu')), 'Microsoft.Authorization/roleDefinitions', '64702f94-c441-49e6-a78b-ef80e0188fee')]",
                "principalType": "ServicePrincipal"
              },
              "dependsOn": [
                "[resourceId('Microsoft.CognitiveServices/accounts', variables('aiServicesName_cu'))]"
              ]
            },
            {
              "type": "Microsoft.Authorization/roleAssignments",
              "apiVersion": "2022-04-01",
              "name": "[guid(resourceGroup().id, resourceId('Microsoft.CognitiveServices/accounts', variables('aiServicesName')), extensionResourceId(resourceId('Microsoft.CognitiveServices/accounts', variables('aiServicesName_cu')), 'Microsoft.Authorization/roleDefinitions', '64702f94-c441-49e6-a78b-ef80e0188fee'))]",
              "properties": {
                "principalId": "[reference(resourceId('Microsoft.CognitiveServices/accounts', variables('aiServicesName')), '2025-04-01-preview', 'full').identity.principalId]",
                "roleDefinitionId": "[extensionResourceId(resourceId('Microsoft.CognitiveServices/accounts', variables('aiServicesName_cu')), 'Microsoft.Authorization/roleDefinitions', '64702f94-c441-49e6-a78b-ef80e0188fee')]",
                "principalType": "ServicePrincipal"
              },
              "dependsOn": [
                "[resourceId('Microsoft.CognitiveServices/accounts', variables('aiServicesName'))]",
                "[resourceId('Microsoft.CognitiveServices/accounts', variables('aiServicesName_cu'))]"
              ]
            },
            {
              "type": "Microsoft.CognitiveServices/accounts/projects",
              "apiVersion": "2025-04-01-preview",
              "name": "[format('{0}/{1}', variables('aiServicesName'), variables('aiProjectName'))]",
              "location": "[parameters('solutionLocation')]",
              "kind": "AIServices",
              "identity": {
                "type": "SystemAssigned"
              },
              "properties": {},
              "dependsOn": [
                "[resourceId('Microsoft.CognitiveServices/accounts', variables('aiServicesName'))]"
              ]
            },
            {
              "type": "Microsoft.CognitiveServices/accounts/projects/connections",
              "apiVersion": "2025-04-01-preview",
              "name": "[format('{0}/{1}/{2}', variables('aiServicesName'), variables('aiProjectName'), 'myVectorStoreProjectConnectionName')]",
              "properties": {
                "category": "CognitiveSearch",
                "target": "[format('https://{0}.search.windows.net', variables('aiSearchName'))]",
                "authType": "AAD",
                "isSharedToAll": true,
                "metadata": {
                  "ApiType": "Azure",
                  "ResourceId": "[resourceId('Microsoft.Search/searchServices', variables('aiSearchName'))]",
                  "location": "[reference(resourceId('Microsoft.Search/searchServices', variables('aiSearchName')), '2024-06-01-preview', 'full').location]"
                }
              },
              "dependsOn": [
                "[resourceId('Microsoft.CognitiveServices/accounts/projects', variables('aiServicesName'), variables('aiProjectName'))]",
                "[resourceId('Microsoft.Search/searchServices', variables('aiSearchName'))]"
              ]
            },
            {
              "type": "Microsoft.CognitiveServices/accounts/projects/connections",
              "apiVersion": "2025-04-01-preview",
              "name": "[format('{0}/{1}/{2}', variables('aiServicesName'), variables('aiProjectName'), 'myStorageProjectConnectionName')]",
              "properties": {
                "category": "AzureBlob",
                "target": "[reference(resourceId('Microsoft.Storage/storageAccounts', variables('storageNameCleaned')), '2022-09-01').primaryEndpoints.blob]",
                "authType": "AAD",
                "metadata": {
                  "ApiType": "Azure",
                  "ResourceId": "[resourceId('Microsoft.Storage/storageAccounts', variables('storageNameCleaned'))]",
                  "location": "[reference(resourceId('Microsoft.Storage/storageAccounts', variables('storageNameCleaned')), '2022-09-01', 'full').location]",
                  "containerName": "ai-container",
                  "accountName": "[variables('storageNameCleaned')]"
                }
              },
              "dependsOn": [
                "[resourceId('Microsoft.CognitiveServices/accounts/projects', variables('aiServicesName'), variables('aiProjectName'))]",
                "[resourceId('Microsoft.Storage/storageAccounts', variables('storageNameCleaned'))]"
              ]
            },
            {
              "type": "Microsoft.KeyVault/vaults/secrets",
              "apiVersion": "2021-11-01-preview",
              "name": "[format('{0}/{1}', parameters('keyVaultName'), 'TENANT-ID')]",
              "properties": {
                "value": "[subscription().tenantId]"
              }
            },
            {
              "type": "Microsoft.KeyVault/vaults/secrets",
              "apiVersion": "2021-11-01-preview",
              "name": "[format('{0}/{1}', parameters('keyVaultName'), 'AZURE-OPENAI-INFERENCE-ENDPOINT')]",
              "properties": {
                "value": ""
              }
            },
            {
              "type": "Microsoft.KeyVault/vaults/secrets",
              "apiVersion": "2021-11-01-preview",
              "name": "[format('{0}/{1}', parameters('keyVaultName'), 'AZURE-OPENAI-INFERENCE-KEY')]",
              "properties": {
                "value": ""
              }
            },
            {
              "type": "Microsoft.KeyVault/vaults/secrets",
              "apiVersion": "2021-11-01-preview",
              "name": "[format('{0}/{1}', parameters('keyVaultName'), 'AZURE-OPENAI-KEY')]",
              "properties": {
                "value": "[listKeys(resourceId('Microsoft.CognitiveServices/accounts', variables('aiServicesName')), '2025-04-01-preview').key1]"
              },
              "dependsOn": [
                "[resourceId('Microsoft.CognitiveServices/accounts', variables('aiServicesName'))]"
              ]
            },
            {
              "type": "Microsoft.KeyVault/vaults/secrets",
              "apiVersion": "2021-11-01-preview",
              "name": "[format('{0}/{1}', parameters('keyVaultName'), 'AZURE-OPEN-AI-DEPLOYMENT-MODEL')]",
              "properties": {
                "value": "[parameters('gptModelName')]"
              }
            },
            {
              "type": "Microsoft.KeyVault/vaults/secrets",
              "apiVersion": "2021-11-01-preview",
              "name": "[format('{0}/{1}', parameters('keyVaultName'), 'AZURE-OPENAI-PREVIEW-API-VERSION')]",
              "properties": {
                "value": "[parameters('azureOpenAIApiVersion')]"
              }
            },
            {
              "type": "Microsoft.KeyVault/vaults/secrets",
              "apiVersion": "2021-11-01-preview",
              "name": "[format('{0}/{1}', parameters('keyVaultName'), 'AZURE-OPENAI-ENDPOINT')]",
              "properties": {
                "value": "[reference(resourceId('Microsoft.CognitiveServices/accounts', variables('aiServicesName')), '2025-04-01-preview').endpoints['OpenAI Language Model Instance API']]"
              },
              "dependsOn": [
                "[resourceId('Microsoft.CognitiveServices/accounts', variables('aiServicesName'))]"
              ]
            },
            {
              "type": "Microsoft.KeyVault/vaults/secrets",
              "apiVersion": "2021-11-01-preview",
              "name": "[format('{0}/{1}', parameters('keyVaultName'), 'AZURE-AI-PROJECT-CONN-STRING')]",
              "properties": {
                "value": "[format('{0};{1};{2};{3}', variables('aiProjectName'), subscription().subscriptionId, resourceGroup().name, variables('aiProjectName'))]"
              },
              "dependsOn": [
                "[resourceId('Microsoft.CognitiveServices/accounts/projects', variables('aiServicesName'), variables('aiProjectName'))]"
              ]
            },
            {
              "type": "Microsoft.KeyVault/vaults/secrets",
              "apiVersion": "2021-11-01-preview",
              "name": "[format('{0}/{1}', parameters('keyVaultName'), 'AZURE-OPENAI-CU-ENDPOINT')]",
              "properties": {
                "value": "[reference(resourceId('Microsoft.CognitiveServices/accounts', variables('aiServicesName_cu')), '2025-04-01-preview').endpoints['OpenAI Language Model Instance API']]"
              },
              "dependsOn": [
                "[resourceId('Microsoft.CognitiveServices/accounts', variables('aiServicesName_cu'))]"
              ]
            },
            {
              "type": "Microsoft.KeyVault/vaults/secrets",
              "apiVersion": "2021-11-01-preview",
              "name": "[format('{0}/{1}', parameters('keyVaultName'), 'AZURE-OPENAI-CU-KEY')]",
              "properties": {
                "value": "[listKeys(resourceId('Microsoft.CognitiveServices/accounts', variables('aiServicesName_cu')), '2025-04-01-preview').key1]"
              },
              "dependsOn": [
                "[resourceId('Microsoft.CognitiveServices/accounts', variables('aiServicesName_cu'))]"
              ]
            },
            {
              "type": "Microsoft.KeyVault/vaults/secrets",
              "apiVersion": "2021-11-01-preview",
              "name": "[format('{0}/{1}', parameters('keyVaultName'), 'AZURE-OPENAI-CU-VERSION')]",
              "properties": {
                "value": "?api-version=2024-12-01-preview"
              }
            },
            {
              "type": "Microsoft.KeyVault/vaults/secrets",
              "apiVersion": "2021-11-01-preview",
              "name": "[format('{0}/{1}', parameters('keyVaultName'), 'AZURE-SEARCH-KEY')]",
              "properties": {
                "value": "[listAdminKeys(resourceId('Microsoft.Search/searchServices', variables('aiSearchName')), '2024-06-01-preview').primaryKey]"
              },
              "dependsOn": [
                "[resourceId('Microsoft.Search/searchServices', variables('aiSearchName'))]"
              ]
            },
            {
              "type": "Microsoft.KeyVault/vaults/secrets",
              "apiVersion": "2021-11-01-preview",
              "name": "[format('{0}/{1}', parameters('keyVaultName'), 'AZURE-SEARCH-ENDPOINT')]",
              "properties": {
                "value": "[format('https://{0}.search.windows.net', variables('aiSearchName'))]"
              },
              "dependsOn": [
                "[resourceId('Microsoft.Search/searchServices', variables('aiSearchName'))]"
              ]
            },
            {
              "type": "Microsoft.KeyVault/vaults/secrets",
              "apiVersion": "2021-11-01-preview",
              "name": "[format('{0}/{1}', parameters('keyVaultName'), 'AZURE-SEARCH-SERVICE')]",
              "properties": {
                "value": "[variables('aiSearchName')]"
              },
              "dependsOn": [
                "[resourceId('Microsoft.Search/searchServices', variables('aiSearchName'))]"
              ]
            },
            {
              "type": "Microsoft.KeyVault/vaults/secrets",
              "apiVersion": "2021-11-01-preview",
              "name": "[format('{0}/{1}', parameters('keyVaultName'), 'AZURE-SEARCH-INDEX')]",
              "properties": {
                "value": "transcripts_index"
              }
            },
            {
              "type": "Microsoft.KeyVault/vaults/secrets",
              "apiVersion": "2021-11-01-preview",
              "name": "[format('{0}/{1}', parameters('keyVaultName'), 'COG-SERVICES-ENDPOINT')]",
              "properties": {
                "value": "[reference(resourceId('Microsoft.CognitiveServices/accounts', variables('aiServicesName')), '2025-04-01-preview').endpoint]"
              },
              "dependsOn": [
                "[resourceId('Microsoft.CognitiveServices/accounts', variables('aiServicesName'))]"
              ]
            },
            {
              "type": "Microsoft.KeyVault/vaults/secrets",
              "apiVersion": "2021-11-01-preview",
              "name": "[format('{0}/{1}', parameters('keyVaultName'), 'COG-SERVICES-KEY')]",
              "properties": {
                "value": "[listKeys(resourceId('Microsoft.CognitiveServices/accounts', variables('aiServicesName')), '2025-04-01-preview').key1]"
              },
              "dependsOn": [
                "[resourceId('Microsoft.CognitiveServices/accounts', variables('aiServicesName'))]"
              ]
            },
            {
              "type": "Microsoft.KeyVault/vaults/secrets",
              "apiVersion": "2021-11-01-preview",
              "name": "[format('{0}/{1}', parameters('keyVaultName'), 'COG-SERVICES-NAME')]",
              "properties": {
                "value": "[variables('aiServicesName')]"
              }
            },
            {
              "type": "Microsoft.KeyVault/vaults/secrets",
              "apiVersion": "2021-11-01-preview",
              "name": "[format('{0}/{1}', parameters('keyVaultName'), 'AZURE-SUBSCRIPTION-ID')]",
              "properties": {
                "value": "[subscription().subscriptionId]"
              }
            },
            {
              "type": "Microsoft.KeyVault/vaults/secrets",
              "apiVersion": "2021-11-01-preview",
              "name": "[format('{0}/{1}', parameters('keyVaultName'), 'AZURE-RESOURCE-GROUP')]",
              "properties": {
                "value": "[resourceGroup().name]"
              }
            },
            {
              "type": "Microsoft.KeyVault/vaults/secrets",
              "apiVersion": "2021-11-01-preview",
              "name": "[format('{0}/{1}', parameters('keyVaultName'), 'AZURE-LOCATION')]",
              "properties": {
                "value": "[parameters('solutionLocation')]"
              }
            }
          ],
          "outputs": {
            "keyvaultName": {
              "type": "string",
              "value": "[variables('keyvaultName')]"
            },
            "keyvaultId": {
              "type": "string",
              "value": "[resourceId('Microsoft.KeyVault/vaults', parameters('keyVaultName'))]"
            },
            "aiServicesTarget": {
              "type": "string",
              "value": "[reference(resourceId('Microsoft.CognitiveServices/accounts', variables('aiServicesName')), '2025-04-01-preview').endpoints['OpenAI Language Model Instance API']]"
            },
            "aiServicesName": {
              "type": "string",
              "value": "[variables('aiServicesName')]"
            },
            "aiServicesId": {
              "type": "string",
              "value": "[resourceId('Microsoft.CognitiveServices/accounts', variables('aiServicesName'))]"
            },
            "aiSearchName": {
              "type": "string",
              "value": "[variables('aiSearchName')]"
            },
            "aiSearchId": {
              "type": "string",
              "value": "[resourceId('Microsoft.Search/searchServices', variables('aiSearchName'))]"
            },
            "aiSearchTarget": {
              "type": "string",
              "value": "[format('https://{0}.search.windows.net', variables('aiSearchName'))]"
            },
            "aiSearchService": {
              "type": "string",
              "value": "[variables('aiSearchName')]"
            },
            "aiProjectName": {
              "type": "string",
              "value": "[variables('aiProjectName')]"
            },
            "applicationInsightsId": {
              "type": "string",
              "value": "[resourceId('Microsoft.Insights/components', variables('applicationInsightsName'))]"
            },
            "logAnalyticsWorkspaceResourceName": {
              "type": "string",
              "value": "[if(variables('useExisting'), variables('existingLawName'), variables('workspaceName'))]"
            },
            "logAnalyticsWorkspaceResourceGroup": {
              "type": "string",
              "value": "[if(variables('useExisting'), variables('existingLawResourceGroup'), resourceGroup().name)]"
            },
            "logAnalyticsWorkspaceSubscription": {
              "type": "string",
              "value": "[if(variables('useExisting'), variables('existingLawSubscription'), subscription().subscriptionId)]"
            },
            "storageAccountName": {
              "type": "string",
              "value": "[variables('storageNameCleaned')]"
            },
            "azureOpenAIKeyName": {
              "type": "string",
              "value": "AZURE-OPENAI-KEY"
            },
            "projectEndpoint": {
              "type": "string",
              "value": "[reference(resourceId('Microsoft.CognitiveServices/accounts/projects', variables('aiServicesName'), variables('aiProjectName')), '2025-04-01-preview').endpoints['AI Foundry API']]"
            },
            "applicationInsightsConnectionString": {
              "type": "string",
              "value": "[reference(resourceId('Microsoft.Insights/components', variables('applicationInsightsName')), '2020-02-02').ConnectionString]"
            }
          }
        }
      },
      "dependsOn": [
        "[extensionResourceId(format('/subscriptions/{0}/resourceGroups/{1}', subscription().subscriptionId, resourceGroup().name), 'Microsoft.Resources/deployments', 'deploy_keyvault')]",
        "[extensionResourceId(format('/subscriptions/{0}/resourceGroups/{1}', subscription().subscriptionId, resourceGroup().name), 'Microsoft.Resources/deployments', 'deploy_managed_identity')]"
      ]
    },
    {
      "type": "Microsoft.Resources/deployments",
      "apiVersion": "2022-09-01",
      "name": "deploy_storage_account",
      "resourceGroup": "[resourceGroup().name]",
      "properties": {
        "expressionEvaluationOptions": {
          "scope": "inner"
        },
        "mode": "Incremental",
        "parameters": {
          "saName": {
            "value": "[format('{0}{1}', variables('abbrs').storage.storageAccount, variables('solutionPrefix'))]"
          },
          "solutionLocation": {
            "value": "[variables('solutionLocation')]"
          },
          "keyVaultName": {
            "value": "[reference(extensionResourceId(format('/subscriptions/{0}/resourceGroups/{1}', subscription().subscriptionId, resourceGroup().name), 'Microsoft.Resources/deployments', 'deploy_keyvault'), '2022-09-01').outputs.keyvaultName.value]"
          },
          "managedIdentityObjectId": {
            "value": "[reference(extensionResourceId(format('/subscriptions/{0}/resourceGroups/{1}', subscription().subscriptionId, resourceGroup().name), 'Microsoft.Resources/deployments', 'deploy_managed_identity'), '2022-09-01').outputs.managedIdentityOutput.value.objectId]"
          }
        },
        "template": {
          "$schema": "https://schema.management.azure.com/schemas/2019-04-01/deploymentTemplate.json#",
          "contentVersion": "1.0.0.0",
          "metadata": {
            "_generator": {
              "name": "bicep",
<<<<<<< HEAD
              "version": "0.33.13.18514",
              "templateHash": "8305540653469705727"
=======
              "version": "0.36.1.42791",
              "templateHash": "9136593669378781254"
>>>>>>> 2a7712e2
            }
          },
          "parameters": {
            "solutionLocation": {
              "type": "string",
              "metadata": {
                "description": "Solution Location"
              }
            },
            "saName": {
              "type": "string",
              "metadata": {
                "description": "Name"
              }
            },
            "keyVaultName": {
              "type": "string"
            },
            "managedIdentityObjectId": {
              "type": "string"
            }
          },
          "resources": [
            {
              "type": "Microsoft.Storage/storageAccounts",
              "apiVersion": "2022-09-01",
              "name": "[parameters('saName')]",
              "location": "[parameters('solutionLocation')]",
              "sku": {
                "name": "Standard_LRS",
                "tier": "Standard"
              },
              "kind": "StorageV2",
              "properties": {
                "minimumTlsVersion": "TLS1_2",
                "allowBlobPublicAccess": false,
                "allowSharedKeyAccess": false,
                "isHnsEnabled": true,
                "networkAcls": {
                  "bypass": "AzureServices",
                  "virtualNetworkRules": [],
                  "ipRules": [],
                  "defaultAction": "Allow"
                },
                "supportsHttpsTrafficOnly": true,
                "encryption": {
                  "services": {
                    "file": {
                      "keyType": "Account",
                      "enabled": true
                    },
                    "blob": {
                      "keyType": "Account",
                      "enabled": true
                    }
                  },
                  "keySource": "Microsoft.Storage"
                },
                "accessTier": "Hot"
              }
            },
            {
              "type": "Microsoft.Storage/storageAccounts/blobServices",
              "apiVersion": "2022-09-01",
              "name": "[format('{0}/{1}', parameters('saName'), 'default')]",
              "properties": {
                "cors": {
                  "corsRules": []
                },
                "deleteRetentionPolicy": {
                  "allowPermanentDelete": false,
                  "enabled": false
                }
              },
              "dependsOn": [
                "[resourceId('Microsoft.Storage/storageAccounts', parameters('saName'))]"
              ]
            },
            {
              "type": "Microsoft.Storage/storageAccounts/blobServices/containers",
              "apiVersion": "2022-09-01",
              "name": "[format('{0}/{1}/{2}', parameters('saName'), 'default', 'data')]",
              "properties": {
                "defaultEncryptionScope": "$account-encryption-key",
                "denyEncryptionScopeOverride": false,
                "publicAccess": "None"
              },
              "dependsOn": [
                "[resourceId('Microsoft.Storage/storageAccounts/blobServices', parameters('saName'), 'default')]"
              ]
            },
            {
              "type": "Microsoft.Authorization/roleAssignments",
              "apiVersion": "2022-04-01",
              "name": "[guid(resourceGroup().id, parameters('managedIdentityObjectId'), resourceId('Microsoft.Authorization/roleDefinitions', 'ba92f5b4-2d11-453d-a403-e96b0029c9fe'))]",
              "properties": {
                "principalId": "[parameters('managedIdentityObjectId')]",
                "roleDefinitionId": "[resourceId('Microsoft.Authorization/roleDefinitions', 'ba92f5b4-2d11-453d-a403-e96b0029c9fe')]",
                "principalType": "ServicePrincipal"
              }
            },
            {
              "type": "Microsoft.KeyVault/vaults/secrets",
              "apiVersion": "2021-11-01-preview",
              "name": "[format('{0}/{1}', parameters('keyVaultName'), 'ADLS-ACCOUNT-NAME')]",
              "properties": {
                "value": "[parameters('saName')]"
              }
            },
            {
              "type": "Microsoft.KeyVault/vaults/secrets",
              "apiVersion": "2021-11-01-preview",
              "name": "[format('{0}/{1}', parameters('keyVaultName'), 'ADLS-ACCOUNT-CONTAINER')]",
              "properties": {
                "value": "data"
              }
            },
            {
              "type": "Microsoft.KeyVault/vaults/secrets",
              "apiVersion": "2021-11-01-preview",
              "name": "[format('{0}/{1}', parameters('keyVaultName'), 'ADLS-ACCOUNT-KEY')]",
              "properties": {
                "value": "[listKeys(resourceId('Microsoft.Storage/storageAccounts', parameters('saName')), '2021-04-01').keys[0].value]"
              },
              "dependsOn": [
                "[resourceId('Microsoft.Storage/storageAccounts', parameters('saName'))]"
              ]
            }
          ],
          "outputs": {
            "storageName": {
              "type": "string",
              "value": "[parameters('saName')]"
            },
            "storageContainer": {
              "type": "string",
              "value": "data"
            }
          }
        }
      },
      "dependsOn": [
        "[extensionResourceId(format('/subscriptions/{0}/resourceGroups/{1}', subscription().subscriptionId, resourceGroup().name), 'Microsoft.Resources/deployments', 'deploy_keyvault')]",
        "[extensionResourceId(format('/subscriptions/{0}/resourceGroups/{1}', subscription().subscriptionId, resourceGroup().name), 'Microsoft.Resources/deployments', 'deploy_managed_identity')]"
      ]
    },
    {
      "type": "Microsoft.Resources/deployments",
      "apiVersion": "2022-09-01",
      "name": "deploy_cosmos_db",
      "resourceGroup": "[resourceGroup().name]",
      "properties": {
        "expressionEvaluationOptions": {
          "scope": "inner"
        },
        "mode": "Incremental",
        "parameters": {
          "accountName": {
            "value": "[format('{0}{1}', variables('abbrs').databases.cosmosDBDatabase, variables('solutionPrefix'))]"
          },
          "solutionLocation": {
            "value": "[parameters('secondaryLocation')]"
          },
          "keyVaultName": {
            "value": "[reference(extensionResourceId(format('/subscriptions/{0}/resourceGroups/{1}', subscription().subscriptionId, resourceGroup().name), 'Microsoft.Resources/deployments', 'deploy_keyvault'), '2022-09-01').outputs.keyvaultName.value]"
          }
        },
        "template": {
          "$schema": "https://schema.management.azure.com/schemas/2019-04-01/deploymentTemplate.json#",
          "contentVersion": "1.0.0.0",
          "metadata": {
            "_generator": {
              "name": "bicep",
<<<<<<< HEAD
              "version": "0.33.13.18514",
              "templateHash": "4542021716368056580"
=======
              "version": "0.36.1.42791",
              "templateHash": "5892297466606960496"
>>>>>>> 2a7712e2
            }
          },
          "parameters": {
            "solutionLocation": {
              "type": "string"
            },
            "keyVaultName": {
              "type": "string"
            },
            "accountName": {
              "type": "string"
            },
            "kind": {
              "type": "string",
              "defaultValue": "GlobalDocumentDB",
              "allowedValues": [
                "GlobalDocumentDB",
                "MongoDB",
                "Parse"
              ]
            },
            "tags": {
              "type": "object",
              "defaultValue": {}
            }
          },
          "variables": {
            "databaseName": "db_conversation_history",
            "collectionName": "conversations",
            "containers": [
              {
                "name": "[variables('collectionName')]",
                "id": "[variables('collectionName')]",
                "partitionKey": "/userId"
              }
            ]
          },
          "resources": [
            {
              "copy": {
                "name": "database::list",
                "count": "[length(variables('containers'))]"
              },
              "type": "Microsoft.DocumentDB/databaseAccounts/sqlDatabases/containers",
              "apiVersion": "2022-05-15",
              "name": "[format('{0}/{1}/{2}', split(format('{0}/{1}', parameters('accountName'), variables('databaseName')), '/')[0], split(format('{0}/{1}', parameters('accountName'), variables('databaseName')), '/')[1], variables('containers')[copyIndex()].name)]",
              "properties": {
                "resource": {
                  "id": "[variables('containers')[copyIndex()].id]",
                  "partitionKey": {
                    "paths": [
                      "[variables('containers')[copyIndex()].partitionKey]"
                    ]
                  }
                },
                "options": {}
              },
              "dependsOn": [
                "[resourceId('Microsoft.DocumentDB/databaseAccounts/sqlDatabases', split(format('{0}/{1}', parameters('accountName'), variables('databaseName')), '/')[0], split(format('{0}/{1}', parameters('accountName'), variables('databaseName')), '/')[1])]"
              ]
            },
            {
              "type": "Microsoft.DocumentDB/databaseAccounts",
              "apiVersion": "2022-08-15",
              "name": "[parameters('accountName')]",
              "kind": "[parameters('kind')]",
              "location": "[parameters('solutionLocation')]",
              "tags": "[parameters('tags')]",
              "properties": {
                "consistencyPolicy": {
                  "defaultConsistencyLevel": "Session"
                },
                "locations": [
                  {
                    "locationName": "[parameters('solutionLocation')]",
                    "failoverPriority": 0,
                    "isZoneRedundant": false
                  }
                ],
                "databaseAccountOfferType": "Standard",
                "enableAutomaticFailover": false,
                "enableMultipleWriteLocations": false,
                "disableLocalAuth": true,
                "apiProperties": "[if(equals(parameters('kind'), 'MongoDB'), createObject('serverVersion', '4.0'), createObject())]",
                "capabilities": [
                  {
                    "name": "EnableServerless"
                  }
                ]
              }
            },
            {
              "type": "Microsoft.DocumentDB/databaseAccounts/sqlDatabases",
              "apiVersion": "2022-05-15",
              "name": "[format('{0}/{1}', parameters('accountName'), variables('databaseName'))]",
              "properties": {
                "resource": {
                  "id": "[variables('databaseName')]"
                }
              },
              "dependsOn": [
                "[resourceId('Microsoft.DocumentDB/databaseAccounts', parameters('accountName'))]"
              ]
            },
            {
              "type": "Microsoft.KeyVault/vaults/secrets",
              "apiVersion": "2021-11-01-preview",
              "name": "[format('{0}/{1}', parameters('keyVaultName'), 'AZURE-COSMOSDB-ACCOUNT')]",
              "properties": {
                "value": "[parameters('accountName')]"
              },
              "dependsOn": [
                "[resourceId('Microsoft.DocumentDB/databaseAccounts', parameters('accountName'))]"
              ]
            },
            {
              "type": "Microsoft.KeyVault/vaults/secrets",
              "apiVersion": "2021-11-01-preview",
              "name": "[format('{0}/{1}', parameters('keyVaultName'), 'AZURE-COSMOSDB-ACCOUNT-KEY')]",
              "properties": {
                "value": "[listKeys(resourceId('Microsoft.DocumentDB/databaseAccounts', parameters('accountName')), '2022-08-15').primaryMasterKey]"
              },
              "dependsOn": [
                "[resourceId('Microsoft.DocumentDB/databaseAccounts', parameters('accountName'))]"
              ]
            },
            {
              "type": "Microsoft.KeyVault/vaults/secrets",
              "apiVersion": "2021-11-01-preview",
              "name": "[format('{0}/{1}', parameters('keyVaultName'), 'AZURE-COSMOSDB-DATABASE')]",
              "properties": {
                "value": "[variables('databaseName')]"
              }
            },
            {
              "type": "Microsoft.KeyVault/vaults/secrets",
              "apiVersion": "2021-11-01-preview",
              "name": "[format('{0}/{1}', parameters('keyVaultName'), 'AZURE-COSMOSDB-CONVERSATIONS-CONTAINER')]",
              "properties": {
                "value": "[variables('collectionName')]"
              }
            },
            {
              "type": "Microsoft.KeyVault/vaults/secrets",
              "apiVersion": "2021-11-01-preview",
              "name": "[format('{0}/{1}', parameters('keyVaultName'), 'AZURE-COSMOSDB-ENABLE-FEEDBACK')]",
              "properties": {
                "value": "True"
              }
            }
          ],
          "outputs": {
            "cosmosAccountName": {
              "type": "string",
              "value": "[parameters('accountName')]"
            },
            "cosmosDatabaseName": {
              "type": "string",
              "value": "[variables('databaseName')]"
            },
            "cosmosContainerName": {
              "type": "string",
              "value": "[variables('collectionName')]"
            }
          }
        }
      },
      "dependsOn": [
        "[extensionResourceId(format('/subscriptions/{0}/resourceGroups/{1}', subscription().subscriptionId, resourceGroup().name), 'Microsoft.Resources/deployments', 'deploy_keyvault')]"
      ]
    },
    {
      "type": "Microsoft.Resources/deployments",
      "apiVersion": "2022-09-01",
      "name": "deploy_sql_db",
      "resourceGroup": "[resourceGroup().name]",
      "properties": {
        "expressionEvaluationOptions": {
          "scope": "inner"
        },
        "mode": "Incremental",
        "parameters": {
          "serverName": {
            "value": "[format('{0}{1}', variables('abbrs').databases.sqlDatabaseServer, variables('solutionPrefix'))]"
          },
          "sqlDBName": {
            "value": "[format('{0}{1}', variables('abbrs').databases.sqlDatabase, variables('solutionPrefix'))]"
          },
          "solutionLocation": {
            "value": "[parameters('secondaryLocation')]"
          },
          "keyVaultName": {
            "value": "[reference(extensionResourceId(format('/subscriptions/{0}/resourceGroups/{1}', subscription().subscriptionId, resourceGroup().name), 'Microsoft.Resources/deployments', 'deploy_keyvault'), '2022-09-01').outputs.keyvaultName.value]"
          },
          "managedIdentityName": {
            "value": "[reference(extensionResourceId(format('/subscriptions/{0}/resourceGroups/{1}', subscription().subscriptionId, resourceGroup().name), 'Microsoft.Resources/deployments', 'deploy_managed_identity'), '2022-09-01').outputs.managedIdentityOutput.value.name]"
          },
          "managedIdentityObjectId": {
            "value": "[reference(extensionResourceId(format('/subscriptions/{0}/resourceGroups/{1}', subscription().subscriptionId, resourceGroup().name), 'Microsoft.Resources/deployments', 'deploy_managed_identity'), '2022-09-01').outputs.managedIdentityOutput.value.objectId]"
          }
        },
        "template": {
          "$schema": "https://schema.management.azure.com/schemas/2019-04-01/deploymentTemplate.json#",
          "contentVersion": "1.0.0.0",
          "metadata": {
            "_generator": {
              "name": "bicep",
<<<<<<< HEAD
              "version": "0.33.13.18514",
              "templateHash": "8716359288071617325"
=======
              "version": "0.36.1.42791",
              "templateHash": "6711624612177513232"
>>>>>>> 2a7712e2
            }
          },
          "parameters": {
            "solutionLocation": {
              "type": "string"
            },
            "keyVaultName": {
              "type": "string"
            },
            "managedIdentityObjectId": {
              "type": "string"
            },
            "managedIdentityName": {
              "type": "string"
            },
            "serverName": {
              "type": "string"
            },
            "sqlDBName": {
              "type": "string"
            }
          },
          "variables": {
            "location": "[parameters('solutionLocation')]",
            "administratorLogin": "sqladmin",
            "administratorLoginPassword": "TestPassword_1234"
          },
          "resources": [
            {
              "type": "Microsoft.Sql/servers",
              "apiVersion": "2023-08-01-preview",
              "name": "[parameters('serverName')]",
              "location": "[variables('location')]",
              "kind": "v12.0",
              "properties": {
                "publicNetworkAccess": "Enabled",
                "version": "12.0",
                "restrictOutboundNetworkAccess": "Disabled",
                "minimalTlsVersion": "1.2",
                "administrators": {
                  "login": "[parameters('managedIdentityName')]",
                  "sid": "[parameters('managedIdentityObjectId')]",
                  "tenantId": "[subscription().tenantId]",
                  "administratorType": "ActiveDirectory",
                  "azureADOnlyAuthentication": true
                }
              }
            },
            {
              "type": "Microsoft.Sql/servers/firewallRules",
              "apiVersion": "2023-08-01-preview",
              "name": "[format('{0}/{1}', parameters('serverName'), 'AllowSpecificRange')]",
              "properties": {
                "startIpAddress": "0.0.0.0",
                "endIpAddress": "255.255.255.255"
              },
              "dependsOn": [
                "[resourceId('Microsoft.Sql/servers', parameters('serverName'))]"
              ]
            },
            {
              "type": "Microsoft.Sql/servers/firewallRules",
              "apiVersion": "2023-08-01-preview",
              "name": "[format('{0}/{1}', parameters('serverName'), 'AllowAllWindowsAzureIps')]",
              "properties": {
                "startIpAddress": "0.0.0.0",
                "endIpAddress": "0.0.0.0"
              },
              "dependsOn": [
                "[resourceId('Microsoft.Sql/servers', parameters('serverName'))]"
              ]
            },
            {
              "type": "Microsoft.Sql/servers/databases",
              "apiVersion": "2023-08-01-preview",
              "name": "[format('{0}/{1}', parameters('serverName'), parameters('sqlDBName'))]",
              "location": "[variables('location')]",
              "sku": {
                "name": "GP_S_Gen5",
                "tier": "GeneralPurpose",
                "family": "Gen5",
                "capacity": 2
              },
              "kind": "v12.0,user,vcore,serverless",
              "properties": {
                "collation": "SQL_Latin1_General_CP1_CI_AS",
                "autoPauseDelay": 60,
                "minCapacity": 1,
                "readScale": "Disabled",
                "zoneRedundant": false
              },
              "dependsOn": [
                "[resourceId('Microsoft.Sql/servers', parameters('serverName'))]"
              ]
            },
            {
              "type": "Microsoft.KeyVault/vaults/secrets",
              "apiVersion": "2021-11-01-preview",
              "name": "[format('{0}/{1}', parameters('keyVaultName'), 'SQLDB-SERVER')]",
              "properties": {
                "value": "[format('{0}{1}', parameters('serverName'), environment().suffixes.sqlServerHostname)]"
              }
            },
            {
              "type": "Microsoft.KeyVault/vaults/secrets",
              "apiVersion": "2021-11-01-preview",
              "name": "[format('{0}/{1}', parameters('keyVaultName'), 'SQLDB-DATABASE')]",
              "properties": {
                "value": "[parameters('sqlDBName')]"
              }
            },
            {
              "type": "Microsoft.KeyVault/vaults/secrets",
              "apiVersion": "2021-11-01-preview",
              "name": "[format('{0}/{1}', parameters('keyVaultName'), 'SQLDB-USERNAME')]",
              "properties": {
                "value": "[variables('administratorLogin')]"
              }
            },
            {
              "type": "Microsoft.KeyVault/vaults/secrets",
              "apiVersion": "2021-11-01-preview",
              "name": "[format('{0}/{1}', parameters('keyVaultName'), 'SQLDB-PASSWORD')]",
              "properties": {
                "value": "[variables('administratorLoginPassword')]"
              }
            }
          ],
          "outputs": {
            "sqlServerName": {
              "type": "string",
              "value": "[format('{0}.database.windows.net', parameters('serverName'))]"
            },
            "sqlDbName": {
              "type": "string",
              "value": "[parameters('sqlDBName')]"
            },
            "sqlDbUser": {
              "type": "string",
              "value": "[variables('administratorLogin')]"
            }
          }
        }
      },
      "dependsOn": [
        "[extensionResourceId(format('/subscriptions/{0}/resourceGroups/{1}', subscription().subscriptionId, resourceGroup().name), 'Microsoft.Resources/deployments', 'deploy_keyvault')]",
        "[extensionResourceId(format('/subscriptions/{0}/resourceGroups/{1}', subscription().subscriptionId, resourceGroup().name), 'Microsoft.Resources/deployments', 'deploy_managed_identity')]"
      ]
    },
    {
      "type": "Microsoft.Resources/deployments",
      "apiVersion": "2022-09-01",
      "name": "deploy_post_deployment_scripts",
      "properties": {
        "expressionEvaluationOptions": {
          "scope": "inner"
        },
        "mode": "Incremental",
        "parameters": {
          "solutionLocation": {
            "value": "[parameters('secondaryLocation')]"
          },
          "baseUrl": {
            "value": "[variables('baseUrl')]"
          },
          "storageAccountName": {
            "value": "[reference(extensionResourceId(format('/subscriptions/{0}/resourceGroups/{1}', subscription().subscriptionId, resourceGroup().name), 'Microsoft.Resources/deployments', 'deploy_storage_account'), '2022-09-01').outputs.storageName.value]"
          },
          "containerName": {
            "value": "[reference(extensionResourceId(format('/subscriptions/{0}/resourceGroups/{1}', subscription().subscriptionId, resourceGroup().name), 'Microsoft.Resources/deployments', 'deploy_storage_account'), '2022-09-01').outputs.storageContainer.value]"
          },
          "containerAppName": {
            "value": "[format('{0}{1}', variables('abbrs').containers.containerApp, variables('solutionPrefix'))]"
          },
          "environmentName": {
            "value": "[format('{0}{1}', variables('abbrs').containers.containerAppsEnvironment, variables('solutionPrefix'))]"
          },
          "managedIdentityObjectId": {
            "value": "[reference(extensionResourceId(format('/subscriptions/{0}/resourceGroups/{1}', subscription().subscriptionId, resourceGroup().name), 'Microsoft.Resources/deployments', 'deploy_managed_identity'), '2022-09-01').outputs.managedIdentityOutput.value.id]"
          },
          "managedIdentityClientId": {
            "value": "[reference(extensionResourceId(format('/subscriptions/{0}/resourceGroups/{1}', subscription().subscriptionId, resourceGroup().name), 'Microsoft.Resources/deployments', 'deploy_managed_identity'), '2022-09-01').outputs.managedIdentityOutput.value.clientId]"
          },
          "keyVaultName": {
            "value": "[reference(extensionResourceId(format('/subscriptions/{0}/resourceGroups/{1}', subscription().subscriptionId, resourceGroup().name), 'Microsoft.Resources/deployments', 'deploy_ai_foundry'), '2022-09-01').outputs.keyvaultName.value]"
          },
          "logAnalyticsWorkspaceResourceName": {
            "value": "[reference(extensionResourceId(format('/subscriptions/{0}/resourceGroups/{1}', subscription().subscriptionId, resourceGroup().name), 'Microsoft.Resources/deployments', 'deploy_ai_foundry'), '2022-09-01').outputs.logAnalyticsWorkspaceResourceName.value]"
          },
          "logAnalyticsWorkspaceResourceGroup": {
            "value": "[reference(extensionResourceId(format('/subscriptions/{0}/resourceGroups/{1}', subscription().subscriptionId, resourceGroup().name), 'Microsoft.Resources/deployments', 'deploy_ai_foundry'), '2022-09-01').outputs.logAnalyticsWorkspaceResourceGroup.value]"
          },
          "logAnalyticsWorkspaceSubscription": {
            "value": "[reference(extensionResourceId(format('/subscriptions/{0}/resourceGroups/{1}', subscription().subscriptionId, resourceGroup().name), 'Microsoft.Resources/deployments', 'deploy_ai_foundry'), '2022-09-01').outputs.logAnalyticsWorkspaceSubscription.value]"
          },
          "sqlServerName": {
            "value": "[reference(extensionResourceId(format('/subscriptions/{0}/resourceGroups/{1}', subscription().subscriptionId, resourceGroup().name), 'Microsoft.Resources/deployments', 'deploy_sql_db'), '2022-09-01').outputs.sqlServerName.value]"
          },
          "sqlDbName": {
            "value": "[reference(extensionResourceId(format('/subscriptions/{0}/resourceGroups/{1}', subscription().subscriptionId, resourceGroup().name), 'Microsoft.Resources/deployments', 'deploy_sql_db'), '2022-09-01').outputs.sqlDbName.value]"
          },
          "sqlUsers": {
            "value": [
              {
                "principalId": "[reference(extensionResourceId(format('/subscriptions/{0}/resourceGroups/{1}', subscription().subscriptionId, resourceGroup().name), 'Microsoft.Resources/deployments', 'deploy_managed_identity'), '2022-09-01').outputs.managedIdentityBackendAppOutput.value.clientId]",
                "principalName": "[reference(extensionResourceId(format('/subscriptions/{0}/resourceGroups/{1}', subscription().subscriptionId, resourceGroup().name), 'Microsoft.Resources/deployments', 'deploy_managed_identity'), '2022-09-01').outputs.managedIdentityBackendAppOutput.value.name]",
                "databaseRoles": [
                  "db_datareader",
                  "db_datawriter"
                ]
              }
            ]
          }
        },
        "template": {
          "$schema": "https://schema.management.azure.com/schemas/2019-04-01/deploymentTemplate.json#",
          "contentVersion": "1.0.0.0",
          "metadata": {
            "_generator": {
              "name": "bicep",
<<<<<<< HEAD
              "version": "0.33.13.18514",
              "templateHash": "3423062937641681434"
=======
              "version": "0.36.1.42791",
              "templateHash": "10426348648679250893"
>>>>>>> 2a7712e2
            }
          },
          "parameters": {
            "solutionLocation": {
              "type": "string",
              "metadata": {
                "description": "Specifies the location for resources."
              }
            },
            "baseUrl": {
              "type": "string"
            },
            "managedIdentityObjectId": {
              "type": "string"
            },
            "managedIdentityClientId": {
              "type": "string"
            },
            "storageAccountName": {
              "type": "string"
            },
            "containerName": {
              "type": "string"
            },
            "containerAppName": {
              "type": "string"
            },
            "environmentName": {
              "type": "string"
            },
            "imageName": {
              "type": "string",
              "defaultValue": "python:3.11-alpine"
            },
            "setupCopyKbFiles": {
              "type": "string",
              "defaultValue": "[format('{0}infra/scripts/copy_kb_files.sh', parameters('baseUrl'))]"
            },
            "setupCreateIndexScriptsUrl": {
              "type": "string",
              "defaultValue": "[format('{0}infra/scripts/run_create_index_scripts.sh', parameters('baseUrl'))]"
            },
            "createSqlUserAndRoleScriptsUrl": {
              "type": "string",
              "defaultValue": "[format('{0}infra/scripts/add_user_scripts/create-sql-user-and-role.ps1', parameters('baseUrl'))]"
            },
            "keyVaultName": {
              "type": "string"
            },
            "sqlServerName": {
              "type": "string"
            },
            "sqlDbName": {
              "type": "string"
            },
            "sqlUsers": {
              "type": "array",
              "defaultValue": []
            },
            "logAnalyticsWorkspaceResourceName": {
              "type": "string"
            },
            "logAnalyticsWorkspaceResourceGroup": {
              "type": "string"
            },
            "logAnalyticsWorkspaceSubscription": {
              "type": "string"
            }
          },
          "variables": {
            "resourceGroupName": "[resourceGroup().name]"
          },
          "resources": [
            {
              "type": "Microsoft.App/managedEnvironments",
              "apiVersion": "2022-03-01",
              "name": "[parameters('environmentName')]",
              "location": "[parameters('solutionLocation')]",
              "properties": {
                "zoneRedundant": false,
                "appLogsConfiguration": {
                  "destination": "log-analytics",
                  "logAnalyticsConfiguration": {
                    "customerId": "[reference(extensionResourceId(format('/subscriptions/{0}/resourceGroups/{1}', parameters('logAnalyticsWorkspaceSubscription'), parameters('logAnalyticsWorkspaceResourceGroup')), 'Microsoft.OperationalInsights/workspaces', parameters('logAnalyticsWorkspaceResourceName')), '2020-10-01').customerId]",
                    "sharedKey": "[listKeys(extensionResourceId(format('/subscriptions/{0}/resourceGroups/{1}', parameters('logAnalyticsWorkspaceSubscription'), parameters('logAnalyticsWorkspaceResourceGroup')), 'Microsoft.OperationalInsights/workspaces', parameters('logAnalyticsWorkspaceResourceName')), '2020-10-01').primarySharedKey]"
                  }
                }
              }
            },
            {
              "type": "Microsoft.App/containerApps",
              "apiVersion": "2022-03-01",
              "name": "[parameters('containerAppName')]",
              "location": "[parameters('solutionLocation')]",
              "identity": {
                "type": "UserAssigned",
                "userAssignedIdentities": {
                  "[format('{0}', parameters('managedIdentityObjectId'))]": {}
                }
              },
              "properties": {
                "managedEnvironmentId": "[resourceId('Microsoft.App/managedEnvironments', parameters('environmentName'))]",
                "configuration": {
                  "ingress": null,
                  "activeRevisionsMode": "Single"
                },
                "template": {
                  "scale": {
                    "minReplicas": 1,
                    "maxReplicas": 1
                  },
                  "containers": [
                    {
                      "name": "[parameters('containerAppName')]",
                      "image": "[parameters('imageName')]",
                      "resources": {
                        "cpu": 2,
                        "memory": "4.0Gi"
                      },
                      "command": [
                        "/bin/sh",
                        "-c",
                        "[format('mkdir -p /scripts && apk add --no-cache curl bash jq py3-pip gcc musl-dev libffi-dev openssl-dev python3-dev && pip install --upgrade azure-cli && apk add --no-cache --virtual .build-deps build-base unixodbc-dev && curl -s -o msodbcsql17_17.10.6.1-1_amd64.apk https://download.microsoft.com/download/e/4/e/e4e67866-dffd-428c-aac7-8d28ddafb39b/msodbcsql17_17.10.6.1-1_amd64.apk && curl -s -o mssql-tools_17.10.1.1-1_amd64.apk https://download.microsoft.com/download/e/4/e/e4e67866-dffd-428c-aac7-8d28ddafb39b/mssql-tools_17.10.1.1-1_amd64.apk && apk add --allow-untrusted msodbcsql17_17.10.6.1-1_amd64.apk && apk add --allow-untrusted mssql-tools_17.10.1.1-1_amd64.apk && curl -s -o /scripts/copy_kb_files.sh {0} && chmod +x /scripts/copy_kb_files.sh && sh -x /scripts/copy_kb_files.sh {1} {2} {3} {4} && curl -s -o /scripts/run_create_index_scripts.sh {5} && chmod +x /scripts/run_create_index_scripts.sh && sh -x /scripts/run_create_index_scripts.sh {6} {7} {8} && apk add --no-cache ca-certificates less ncurses-terminfo-base krb5-libs libgcc libintl libssl3 libstdc++ tzdata userspace-rcu zlib icu-libs curl && apk -X https://dl-cdn.alpinelinux.org/alpine/edge/main add --no-cache lttng-ust openssh-client && curl -L https://github.com/PowerShell/PowerShell/releases/download/v7.5.0/powershell-7.5.0-linux-musl-x64.tar.gz -o /tmp/powershell.tar.gz && mkdir -p /opt/microsoft/powershell/7 && tar zxf /tmp/powershell.tar.gz -C /opt/microsoft/powershell/7 && chmod +x /opt/microsoft/powershell/7/pwsh && ln -s /opt/microsoft/powershell/7/pwsh /usr/bin/pwsh && curl -s -o /scripts/create-sql-user-and-role.ps1 {9} && chmod +x /scripts/create-sql-user-and-role.ps1 && pwsh -File /scripts/create-sql-user-and-role.ps1 -SqlServerName {10} -SqlDatabaseName {11} -ClientId {12} -DisplayName {13} -ManagedIdentityClientId {14} -DatabaseRole {15} && pwsh -File /scripts/create-sql-user-and-role.ps1 -SqlServerName {16} -SqlDatabaseName {17} -ClientId {18} -DisplayName {19} -ManagedIdentityClientId {20} -DatabaseRole {21} && az login --identity --client-id {22} && az containerapp update --name {23} --resource-group {24} --min-replicas 0 --cpu 0.25 --memory 0.5Gi && az containerapp revision deactivate -g {25} --revision $(az containerapp revision list -n {26} -g {27} --query \"[0].name\" -o tsv) && echo \"Container app setup completed successfully.\"', parameters('setupCopyKbFiles'), parameters('storageAccountName'), parameters('containerName'), parameters('baseUrl'), parameters('managedIdentityClientId'), parameters('setupCreateIndexScriptsUrl'), parameters('baseUrl'), parameters('keyVaultName'), parameters('managedIdentityClientId'), parameters('createSqlUserAndRoleScriptsUrl'), parameters('sqlServerName'), parameters('sqlDbName'), parameters('sqlUsers')[0].principalId, parameters('sqlUsers')[0].principalName, parameters('managedIdentityClientId'), parameters('sqlUsers')[0].databaseRoles[0], parameters('sqlServerName'), parameters('sqlDbName'), parameters('sqlUsers')[0].principalId, parameters('sqlUsers')[0].principalName, parameters('managedIdentityClientId'), parameters('sqlUsers')[0].databaseRoles[1], parameters('managedIdentityClientId'), parameters('containerAppName'), variables('resourceGroupName'), variables('resourceGroupName'), parameters('containerAppName'), variables('resourceGroupName'))]"
                      ],
                      "env": [
                        {
                          "name": "STORAGE_ACCOUNT_NAME",
                          "value": "[parameters('storageAccountName')]"
                        },
                        {
                          "name": "CONTAINER_NAME",
                          "value": "[parameters('containerName')]"
                        },
                        {
                          "name": "APPSETTING_WEBSITE_SITE_NAME",
                          "value": "DUMMY"
                        }
                      ]
                    }
                  ]
                }
              },
              "dependsOn": [
                "[resourceId('Microsoft.App/managedEnvironments', parameters('environmentName'))]"
              ]
            }
          ]
        }
      },
      "dependsOn": [
        "[extensionResourceId(format('/subscriptions/{0}/resourceGroups/{1}', subscription().subscriptionId, resourceGroup().name), 'Microsoft.Resources/deployments', 'deploy_ai_foundry')]",
        "[extensionResourceId(format('/subscriptions/{0}/resourceGroups/{1}', subscription().subscriptionId, resourceGroup().name), 'Microsoft.Resources/deployments', 'deploy_managed_identity')]",
        "[extensionResourceId(format('/subscriptions/{0}/resourceGroups/{1}', subscription().subscriptionId, resourceGroup().name), 'Microsoft.Resources/deployments', 'deploy_sql_db')]",
        "[extensionResourceId(format('/subscriptions/{0}/resourceGroups/{1}', subscription().subscriptionId, resourceGroup().name), 'Microsoft.Resources/deployments', 'deploy_storage_account')]"
      ]
    },
    {
      "type": "Microsoft.Resources/deployments",
      "apiVersion": "2022-09-01",
      "name": "deploy_app_service_plan",
      "properties": {
        "expressionEvaluationOptions": {
          "scope": "inner"
        },
        "mode": "Incremental",
        "parameters": {
          "solutionLocation": {
            "value": "[variables('solutionLocation')]"
          },
          "HostingPlanName": {
            "value": "[format('{0}{1}', variables('abbrs').compute.appServicePlan, variables('solutionPrefix'))]"
          }
        },
        "template": {
          "$schema": "https://schema.management.azure.com/schemas/2019-04-01/deploymentTemplate.json#",
          "contentVersion": "1.0.0.0",
          "metadata": {
            "_generator": {
              "name": "bicep",
<<<<<<< HEAD
              "version": "0.33.13.18514",
              "templateHash": "15197613903128117177"
=======
              "version": "0.36.1.42791",
              "templateHash": "1944207486692306021"
>>>>>>> 2a7712e2
            },
            "description": "Creates an Azure App Service plan."
          },
          "parameters": {
            "solutionLocation": {
              "type": "string",
              "metadata": {
                "description": "Solution Location"
              }
            },
            "HostingPlanName": {
              "type": "string",
              "metadata": {
                "description": "Name of App Service plan"
              }
            },
            "HostingPlanSku": {
              "type": "string",
              "defaultValue": "B2",
              "allowedValues": [
                "F1",
                "D1",
                "B1",
                "B2",
                "B3",
                "S1",
                "S2",
                "S3",
                "P1",
                "P2",
                "P3",
                "P4",
                "P0v3"
              ],
              "metadata": {
                "description": "The pricing tier for the App Service plan"
              }
            }
          },
          "resources": [
            {
              "type": "Microsoft.Web/serverfarms",
              "apiVersion": "2020-06-01",
              "name": "[parameters('HostingPlanName')]",
              "location": "[parameters('solutionLocation')]",
              "sku": {
                "name": "[parameters('HostingPlanSku')]"
              },
              "properties": {
                "reserved": true
              },
              "kind": "linux"
            }
          ],
          "outputs": {
            "id": {
              "type": "string",
              "value": "[resourceId('Microsoft.Web/serverfarms', parameters('HostingPlanName'))]"
            },
            "name": {
              "type": "string",
              "value": "[parameters('HostingPlanName')]"
            }
          }
        }
      }
    },
    {
      "type": "Microsoft.Resources/deployments",
      "apiVersion": "2022-09-01",
      "name": "deploy_backend_docker",
      "resourceGroup": "[resourceGroup().name]",
      "properties": {
        "expressionEvaluationOptions": {
          "scope": "inner"
        },
        "mode": "Incremental",
        "parameters": {
          "name": {
            "value": "[format('api-{0}', variables('solutionPrefix'))]"
          },
          "solutionLocation": {
            "value": "[variables('solutionLocation')]"
          },
          "imageTag": {
            "value": "[parameters('imageTag')]"
          },
          "appServicePlanId": {
            "value": "[reference(resourceId('Microsoft.Resources/deployments', 'deploy_app_service_plan'), '2022-09-01').outputs.name.value]"
          },
          "applicationInsightsId": {
            "value": "[reference(extensionResourceId(format('/subscriptions/{0}/resourceGroups/{1}', subscription().subscriptionId, resourceGroup().name), 'Microsoft.Resources/deployments', 'deploy_ai_foundry'), '2022-09-01').outputs.applicationInsightsId.value]"
          },
          "userassignedIdentityId": {
            "value": "[reference(extensionResourceId(format('/subscriptions/{0}/resourceGroups/{1}', subscription().subscriptionId, resourceGroup().name), 'Microsoft.Resources/deployments', 'deploy_managed_identity'), '2022-09-01').outputs.managedIdentityBackendAppOutput.value.id]"
          },
          "aiProjectName": {
            "value": "[reference(extensionResourceId(format('/subscriptions/{0}/resourceGroups/{1}', subscription().subscriptionId, resourceGroup().name), 'Microsoft.Resources/deployments', 'deploy_ai_foundry'), '2022-09-01').outputs.aiProjectName.value]"
          },
          "keyVaultName": {
            "value": "[reference(extensionResourceId(format('/subscriptions/{0}/resourceGroups/{1}', subscription().subscriptionId, resourceGroup().name), 'Microsoft.Resources/deployments', 'deploy_keyvault'), '2022-09-01').outputs.keyvaultName.value]"
          },
          "aiServicesName": {
            "value": "[reference(extensionResourceId(format('/subscriptions/{0}/resourceGroups/{1}', subscription().subscriptionId, resourceGroup().name), 'Microsoft.Resources/deployments', 'deploy_ai_foundry'), '2022-09-01').outputs.aiServicesName.value]"
          },
          "appSettings": {
            "value": {
              "AZURE_OPEN_AI_DEPLOYMENT_MODEL": "[parameters('gptModelName')]",
              "AZURE_OPEN_AI_ENDPOINT": "[reference(extensionResourceId(format('/subscriptions/{0}/resourceGroups/{1}', subscription().subscriptionId, resourceGroup().name), 'Microsoft.Resources/deployments', 'deploy_ai_foundry'), '2022-09-01').outputs.aiServicesTarget.value]",
              "AZURE_OPENAI_API_VERSION": "[parameters('azureOpenAIApiVersion')]",
              "AZURE_OPENAI_RESOURCE": "[reference(extensionResourceId(format('/subscriptions/{0}/resourceGroups/{1}', subscription().subscriptionId, resourceGroup().name), 'Microsoft.Resources/deployments', 'deploy_ai_foundry'), '2022-09-01').outputs.aiServicesName.value]",
              "AZURE_AI_AGENT_ENDPOINT": "[reference(extensionResourceId(format('/subscriptions/{0}/resourceGroups/{1}', subscription().subscriptionId, resourceGroup().name), 'Microsoft.Resources/deployments', 'deploy_ai_foundry'), '2022-09-01').outputs.projectEndpoint.value]",
              "AZURE_AI_AGENT_MODEL_DEPLOYMENT_NAME": "[parameters('gptModelName')]",
              "USE_CHAT_HISTORY_ENABLED": "True",
              "AZURE_COSMOSDB_ACCOUNT": "[reference(extensionResourceId(format('/subscriptions/{0}/resourceGroups/{1}', subscription().subscriptionId, resourceGroup().name), 'Microsoft.Resources/deployments', 'deploy_cosmos_db'), '2022-09-01').outputs.cosmosAccountName.value]",
              "AZURE_COSMOSDB_CONVERSATIONS_CONTAINER": "[reference(extensionResourceId(format('/subscriptions/{0}/resourceGroups/{1}', subscription().subscriptionId, resourceGroup().name), 'Microsoft.Resources/deployments', 'deploy_cosmos_db'), '2022-09-01').outputs.cosmosContainerName.value]",
              "AZURE_COSMOSDB_DATABASE": "[reference(extensionResourceId(format('/subscriptions/{0}/resourceGroups/{1}', subscription().subscriptionId, resourceGroup().name), 'Microsoft.Resources/deployments', 'deploy_cosmos_db'), '2022-09-01').outputs.cosmosDatabaseName.value]",
              "AZURE_COSMOSDB_ENABLE_FEEDBACK": "True",
              "SQLDB_DATABASE": "[reference(extensionResourceId(format('/subscriptions/{0}/resourceGroups/{1}', subscription().subscriptionId, resourceGroup().name), 'Microsoft.Resources/deployments', 'deploy_sql_db'), '2022-09-01').outputs.sqlDbName.value]",
              "SQLDB_SERVER": "[reference(extensionResourceId(format('/subscriptions/{0}/resourceGroups/{1}', subscription().subscriptionId, resourceGroup().name), 'Microsoft.Resources/deployments', 'deploy_sql_db'), '2022-09-01').outputs.sqlServerName.value]",
              "SQLDB_USERNAME": "[reference(extensionResourceId(format('/subscriptions/{0}/resourceGroups/{1}', subscription().subscriptionId, resourceGroup().name), 'Microsoft.Resources/deployments', 'deploy_sql_db'), '2022-09-01').outputs.sqlDbUser.value]",
              "SQLDB_USER_MID": "[reference(extensionResourceId(format('/subscriptions/{0}/resourceGroups/{1}', subscription().subscriptionId, resourceGroup().name), 'Microsoft.Resources/deployments', 'deploy_managed_identity'), '2022-09-01').outputs.managedIdentityBackendAppOutput.value.clientId]",
              "OPENAI_API_VERSION": "[parameters('azureOpenAIApiVersion')]",
              "AZURE_AI_SEARCH_ENDPOINT": "[reference(extensionResourceId(format('/subscriptions/{0}/resourceGroups/{1}', subscription().subscriptionId, resourceGroup().name), 'Microsoft.Resources/deployments', 'deploy_ai_foundry'), '2022-09-01').outputs.aiSearchTarget.value]",
              "AZURE_AI_SEARCH_API_KEY": "[format('@Microsoft.KeyVault(SecretUri={0}secrets/AZURE-SEARCH-KEY/)', reference(extensionResourceId(format('/subscriptions/{0}/resourceGroups/{1}', subscription().subscriptionId, resourceGroup().name), 'Microsoft.Resources/deployments', 'deploy_keyvault'), '2022-09-01').outputs.keyvaultUri.value)]",
              "AZURE_AI_SEARCH_INDEX": "call_transcripts_index",
              "USE_AI_PROJECT_CLIENT": "False",
              "DISPLAY_CHART_DEFAULT": "False",
              "APPLICATIONINSIGHTS_CONNECTION_STRING": "[reference(extensionResourceId(format('/subscriptions/{0}/resourceGroups/{1}', subscription().subscriptionId, resourceGroup().name), 'Microsoft.Resources/deployments', 'deploy_ai_foundry'), '2022-09-01').outputs.applicationInsightsConnectionString.value]",
              "DUMMY_TEST": "True"
            }
          }
        },
        "template": {
          "$schema": "https://schema.management.azure.com/schemas/2019-04-01/deploymentTemplate.json#",
          "contentVersion": "1.0.0.0",
          "metadata": {
            "_generator": {
              "name": "bicep",
<<<<<<< HEAD
              "version": "0.33.13.18514",
              "templateHash": "17333201509677178209"
=======
              "version": "0.36.1.42791",
              "templateHash": "8652244806087395710"
>>>>>>> 2a7712e2
            }
          },
          "parameters": {
            "imageTag": {
              "type": "string"
            },
            "applicationInsightsId": {
              "type": "string"
            },
            "solutionLocation": {
              "type": "string",
              "metadata": {
                "description": "Solution Location"
              }
            },
            "appSettings": {
              "type": "secureObject",
              "defaultValue": {}
            },
            "appServicePlanId": {
              "type": "string"
            },
            "userassignedIdentityId": {
              "type": "string"
            },
            "aiProjectName": {
              "type": "string"
            },
            "keyVaultName": {
              "type": "string"
            },
            "aiServicesName": {
              "type": "string"
            },
            "name": {
              "type": "string"
            }
          },
          "variables": {
            "imageName": "[format('DOCKER|kmcontainerreg.azurecr.io/km-api:{0}', parameters('imageTag'))]",
            "reactAppLayoutConfig": "{\r\n  \"appConfig\": {\r\n    \"THREE_COLUMN\": {\r\n      \"DASHBOARD\": 50,\r\n      \"CHAT\": 33,\r\n      \"CHATHISTORY\": 17\r\n    },\r\n    \"TWO_COLUMN\": {\r\n      \"DASHBOARD_CHAT\": {\r\n        \"DASHBOARD\": 65,\r\n        \"CHAT\": 35\r\n      },\r\n      \"CHAT_CHATHISTORY\": {\r\n        \"CHAT\": 80,\r\n        \"CHATHISTORY\": 20\r\n      }\r\n    }\r\n  },\r\n  \"charts\": [\r\n    {\r\n      \"id\": \"SATISFIED\",\r\n      \"name\": \"Satisfied\",\r\n      \"type\": \"card\",\r\n      \"layout\": { \"row\": 1, \"column\": 1, \"height\": 11 }\r\n    },\r\n    {\r\n      \"id\": \"TOTAL_CALLS\",\r\n      \"name\": \"Total Calls\",\r\n      \"type\": \"card\",\r\n      \"layout\": { \"row\": 1, \"column\": 2, \"span\": 1 }\r\n    },\r\n    {\r\n      \"id\": \"AVG_HANDLING_TIME\",\r\n      \"name\": \"Average Handling Time\",\r\n      \"type\": \"card\",\r\n      \"layout\": { \"row\": 1, \"column\": 3, \"span\": 1 }\r\n    },\r\n    {\r\n      \"id\": \"SENTIMENT\",\r\n      \"name\": \"Topics Overview\",\r\n      \"type\": \"donutchart\",\r\n      \"layout\": { \"row\": 2, \"column\": 1, \"width\": 40, \"height\": 44.5 }\r\n    },\r\n    {\r\n      \"id\": \"AVG_HANDLING_TIME_BY_TOPIC\",\r\n      \"name\": \"Average Handling Time By Topic\",\r\n      \"type\": \"bar\",\r\n      \"layout\": { \"row\": 2, \"column\": 2, \"row-span\": 2, \"width\": 60 }\r\n    },\r\n    {\r\n      \"id\": \"TOPICS\",\r\n      \"name\": \"Trending Topics\",\r\n      \"type\": \"table\",\r\n      \"layout\": { \"row\": 3, \"column\": 1, \"span\": 2 }\r\n    },\r\n    {\r\n      \"id\": \"KEY_PHRASES\",\r\n      \"name\": \"Key Phrases\",\r\n      \"type\": \"wordcloud\",\r\n      \"layout\": { \"row\": 3, \"column\": 2, \"height\": 44.5 }\r\n    }\r\n  ]\r\n}"
          },
          "resources": [
            {
              "type": "Microsoft.DocumentDB/databaseAccounts/sqlRoleAssignments",
              "apiVersion": "2022-05-15",
              "name": "[format('{0}/{1}', parameters('appSettings').AZURE_COSMOSDB_ACCOUNT, guid(resourceId('Microsoft.DocumentDB/databaseAccounts/sqlRoleDefinitions', parameters('appSettings').AZURE_COSMOSDB_ACCOUNT, '00000000-0000-0000-0000-000000000002'), resourceId('Microsoft.DocumentDB/databaseAccounts', parameters('appSettings').AZURE_COSMOSDB_ACCOUNT)))]",
              "properties": {
                "principalId": "[reference(resourceId('Microsoft.Resources/deployments', format('{0}-app-module', parameters('name'))), '2022-09-01').outputs.identityPrincipalId.value]",
                "roleDefinitionId": "[resourceId('Microsoft.DocumentDB/databaseAccounts/sqlRoleDefinitions', parameters('appSettings').AZURE_COSMOSDB_ACCOUNT, '00000000-0000-0000-0000-000000000002')]",
                "scope": "[resourceId('Microsoft.DocumentDB/databaseAccounts', parameters('appSettings').AZURE_COSMOSDB_ACCOUNT)]"
              },
              "dependsOn": [
                "[resourceId('Microsoft.Resources/deployments', format('{0}-app-module', parameters('name')))]"
              ]
            },
            {
              "type": "Microsoft.Authorization/roleAssignments",
              "apiVersion": "2022-04-01",
              "scope": "[format('Microsoft.CognitiveServices/accounts/{0}/projects/{1}', parameters('aiServicesName'), parameters('aiProjectName'))]",
              "name": "[guid(format('{0}-app-module', parameters('name')), resourceId('Microsoft.CognitiveServices/accounts/projects', parameters('aiServicesName'), parameters('aiProjectName')), resourceId('Microsoft.Authorization/roleDefinitions', '64702f94-c441-49e6-a78b-ef80e0188fee'))]",
              "properties": {
                "roleDefinitionId": "[resourceId('Microsoft.Authorization/roleDefinitions', '64702f94-c441-49e6-a78b-ef80e0188fee')]",
                "principalId": "[reference(resourceId('Microsoft.Resources/deployments', format('{0}-app-module', parameters('name'))), '2022-09-01').outputs.identityPrincipalId.value]"
              },
              "dependsOn": [
                "[resourceId('Microsoft.Resources/deployments', format('{0}-app-module', parameters('name')))]"
              ]
            },
            {
              "type": "Microsoft.Authorization/roleAssignments",
              "apiVersion": "2022-04-01",
              "scope": "[format('Microsoft.KeyVault/vaults/{0}', parameters('keyVaultName'))]",
              "name": "[guid(format('{0}-app-module', parameters('name')), parameters('keyVaultName'), resourceId('Microsoft.Authorization/roleDefinitions', '4633458b-17de-408a-b874-0445c86b69e6'))]",
              "properties": {
                "roleDefinitionId": "[resourceId('Microsoft.Authorization/roleDefinitions', '4633458b-17de-408a-b874-0445c86b69e6')]",
                "principalId": "[reference(resourceId('Microsoft.Resources/deployments', format('{0}-app-module', parameters('name'))), '2022-09-01').outputs.identityPrincipalId.value]"
              },
              "dependsOn": [
                "[resourceId('Microsoft.Resources/deployments', format('{0}-app-module', parameters('name')))]"
              ]
            },
            {
              "type": "Microsoft.Authorization/roleAssignments",
              "apiVersion": "2022-04-01",
              "scope": "[format('Microsoft.CognitiveServices/accounts/{0}/projects/{1}', parameters('aiServicesName'), parameters('aiProjectName'))]",
              "name": "[guid(format('{0}-app-module', parameters('name')), resourceId('Microsoft.CognitiveServices/accounts/projects', parameters('aiServicesName'), parameters('aiProjectName')), resourceId('Microsoft.Authorization/roleDefinitions', '53ca6127-db72-4b80-b1b0-d745d6d5456d'))]",
              "properties": {
                "roleDefinitionId": "[resourceId('Microsoft.Authorization/roleDefinitions', '53ca6127-db72-4b80-b1b0-d745d6d5456d')]",
                "principalId": "[reference(resourceId('Microsoft.Resources/deployments', format('{0}-app-module', parameters('name'))), '2022-09-01').outputs.identityPrincipalId.value]"
              },
              "dependsOn": [
                "[resourceId('Microsoft.Resources/deployments', format('{0}-app-module', parameters('name')))]"
              ]
            },
            {
              "type": "Microsoft.Authorization/roleAssignments",
              "apiVersion": "2022-04-01",
              "scope": "[format('Microsoft.CognitiveServices/accounts/{0}', parameters('aiServicesName'))]",
              "name": "[guid(format('{0}-app-module', parameters('name')), resourceId('Microsoft.CognitiveServices/accounts', parameters('aiServicesName')), resourceId('Microsoft.Authorization/roleDefinitions', '53ca6127-db72-4b80-b1b0-d745d6d5456d'))]",
              "properties": {
                "roleDefinitionId": "[resourceId('Microsoft.Authorization/roleDefinitions', '53ca6127-db72-4b80-b1b0-d745d6d5456d')]",
                "principalId": "[reference(resourceId('Microsoft.Resources/deployments', format('{0}-app-module', parameters('name'))), '2022-09-01').outputs.identityPrincipalId.value]"
              },
              "dependsOn": [
                "[resourceId('Microsoft.Resources/deployments', format('{0}-app-module', parameters('name')))]"
              ]
            },
            {
              "type": "Microsoft.Resources/deployments",
              "apiVersion": "2022-09-01",
              "name": "[format('{0}-app-module', parameters('name'))]",
              "properties": {
                "expressionEvaluationOptions": {
                  "scope": "inner"
                },
                "mode": "Incremental",
                "parameters": {
                  "solutionName": {
                    "value": "[parameters('name')]"
                  },
                  "solutionLocation": {
                    "value": "[parameters('solutionLocation')]"
                  },
                  "appServicePlanId": {
                    "value": "[parameters('appServicePlanId')]"
                  },
                  "appImageName": {
                    "value": "[variables('imageName')]"
                  },
                  "userassignedIdentityId": {
                    "value": "[parameters('userassignedIdentityId')]"
                  },
                  "appSettings": {
                    "value": "[union(parameters('appSettings'), createObject('APPINSIGHTS_INSTRUMENTATIONKEY', reference(parameters('applicationInsightsId'), '2015-05-01').InstrumentationKey, 'REACT_APP_LAYOUT_CONFIG', variables('reactAppLayoutConfig')))]"
                  }
                },
                "template": {
                  "$schema": "https://schema.management.azure.com/schemas/2019-04-01/deploymentTemplate.json#",
                  "contentVersion": "1.0.0.0",
                  "metadata": {
                    "_generator": {
                      "name": "bicep",
<<<<<<< HEAD
                      "version": "0.33.13.18514",
                      "templateHash": "6427032118076981195"
=======
                      "version": "0.36.1.42791",
                      "templateHash": "13681420120720011117"
>>>>>>> 2a7712e2
                    }
                  },
                  "parameters": {
                    "solutionName": {
                      "type": "string",
                      "metadata": {
                        "description": "Solution Name"
                      }
                    },
                    "solutionLocation": {
                      "type": "string",
                      "metadata": {
                        "description": "Solution Location"
                      }
                    },
                    "appSettings": {
                      "type": "secureObject",
                      "defaultValue": {}
                    },
                    "appServicePlanId": {
                      "type": "string"
                    },
                    "appImageName": {
                      "type": "string"
                    },
                    "userassignedIdentityId": {
                      "type": "string",
                      "defaultValue": ""
                    }
                  },
                  "resources": [
                    {
                      "type": "Microsoft.Web/sites/basicPublishingCredentialsPolicies",
                      "apiVersion": "2020-06-01",
                      "name": "[format('{0}/{1}', parameters('solutionName'), 'ftp')]",
                      "properties": {
                        "allow": false
                      },
                      "dependsOn": [
                        "[resourceId('Microsoft.Web/sites', parameters('solutionName'))]"
                      ]
                    },
                    {
                      "type": "Microsoft.Web/sites/basicPublishingCredentialsPolicies",
                      "apiVersion": "2020-06-01",
                      "name": "[format('{0}/{1}', parameters('solutionName'), 'scm')]",
                      "properties": {
                        "allow": false
                      },
                      "dependsOn": [
                        "[resourceId('Microsoft.Web/sites', parameters('solutionName'))]"
                      ]
                    },
                    {
                      "type": "Microsoft.Web/sites",
                      "apiVersion": "2020-06-01",
                      "name": "[parameters('solutionName')]",
                      "location": "[parameters('solutionLocation')]",
                      "identity": "[if(equals(parameters('userassignedIdentityId'), ''), createObject('type', 'SystemAssigned'), createObject('type', 'SystemAssigned, UserAssigned', 'userAssignedIdentities', createObject(format('{0}', parameters('userassignedIdentityId')), createObject())))]",
                      "properties": {
                        "serverFarmId": "[parameters('appServicePlanId')]",
                        "siteConfig": {
                          "alwaysOn": true,
                          "ftpsState": "Disabled",
                          "linuxFxVersion": "[parameters('appImageName')]"
                        }
                      }
                    },
                    {
                      "type": "Microsoft.Web/sites/config",
                      "apiVersion": "2022-03-01",
                      "name": "[format('{0}/{1}', parameters('solutionName'), 'logs')]",
                      "properties": {
                        "applicationLogs": {
                          "fileSystem": {
                            "level": "Verbose"
                          }
                        },
                        "detailedErrorMessages": {
                          "enabled": true
                        },
                        "failedRequestsTracing": {
                          "enabled": true
                        },
                        "httpLogs": {
                          "fileSystem": {
                            "enabled": true,
                            "retentionInDays": 1,
                            "retentionInMb": 35
                          }
                        }
                      },
                      "dependsOn": [
                        "[resourceId('Microsoft.Web/sites', parameters('solutionName'))]",
                        "[resourceId('Microsoft.Resources/deployments', format('{0}-appSettings', parameters('solutionName')))]"
                      ]
                    },
                    {
                      "type": "Microsoft.Resources/deployments",
                      "apiVersion": "2022-09-01",
                      "name": "[format('{0}-appSettings', parameters('solutionName'))]",
                      "properties": {
                        "expressionEvaluationOptions": {
                          "scope": "inner"
                        },
                        "mode": "Incremental",
                        "parameters": {
                          "name": {
                            "value": "[parameters('solutionName')]"
                          },
                          "appSettings": {
                            "value": "[parameters('appSettings')]"
                          }
                        },
                        "template": {
                          "$schema": "https://schema.management.azure.com/schemas/2019-04-01/deploymentTemplate.json#",
                          "contentVersion": "1.0.0.0",
                          "metadata": {
                            "_generator": {
                              "name": "bicep",
<<<<<<< HEAD
                              "version": "0.33.13.18514",
                              "templateHash": "5717689215139362083"
=======
                              "version": "0.36.1.42791",
                              "templateHash": "8872422051335608470"
>>>>>>> 2a7712e2
                            },
                            "description": "Updates app settings for an Azure App Service."
                          },
                          "parameters": {
                            "name": {
                              "type": "string",
                              "metadata": {
                                "description": "The name of the app service resource within the current resource group scope"
                              }
                            },
                            "appSettings": {
                              "type": "secureObject",
                              "metadata": {
                                "description": "The app settings to be applied to the app service"
                              }
                            }
                          },
                          "resources": [
                            {
                              "type": "Microsoft.Web/sites/config",
                              "apiVersion": "2022-03-01",
                              "name": "[format('{0}/{1}', parameters('name'), 'appsettings')]",
                              "properties": "[parameters('appSettings')]"
                            }
                          ]
                        }
                      },
                      "dependsOn": [
                        "[resourceId('Microsoft.Web/sites', parameters('solutionName'))]"
                      ]
                    }
                  ],
                  "outputs": {
                    "identityPrincipalId": {
                      "type": "string",
                      "value": "[reference(resourceId('Microsoft.Web/sites', parameters('solutionName')), '2020-06-01', 'full').identity.principalId]"
                    },
                    "appUrl": {
                      "type": "string",
                      "value": "[format('https://{0}.azurewebsites.net', parameters('solutionName'))]"
                    }
                  }
                }
              }
            }
          ],
          "outputs": {
            "appUrl": {
              "type": "string",
              "value": "[reference(resourceId('Microsoft.Resources/deployments', format('{0}-app-module', parameters('name'))), '2022-09-01').outputs.appUrl.value]"
            },
            "reactAppLayoutConfig": {
              "type": "string",
              "value": "[variables('reactAppLayoutConfig')]"
            },
            "appInsightInstrumentationKey": {
              "type": "string",
              "value": "[reference(parameters('applicationInsightsId'), '2015-05-01').InstrumentationKey]"
            }
          }
        }
      },
      "dependsOn": [
        "[extensionResourceId(format('/subscriptions/{0}/resourceGroups/{1}', subscription().subscriptionId, resourceGroup().name), 'Microsoft.Resources/deployments', 'deploy_ai_foundry')]",
        "[extensionResourceId(format('/subscriptions/{0}/resourceGroups/{1}', subscription().subscriptionId, resourceGroup().name), 'Microsoft.Resources/deployments', 'deploy_cosmos_db')]",
        "[resourceId('Microsoft.Resources/deployments', 'deploy_app_service_plan')]",
        "[extensionResourceId(format('/subscriptions/{0}/resourceGroups/{1}', subscription().subscriptionId, resourceGroup().name), 'Microsoft.Resources/deployments', 'deploy_keyvault')]",
        "[extensionResourceId(format('/subscriptions/{0}/resourceGroups/{1}', subscription().subscriptionId, resourceGroup().name), 'Microsoft.Resources/deployments', 'deploy_managed_identity')]",
        "[extensionResourceId(format('/subscriptions/{0}/resourceGroups/{1}', subscription().subscriptionId, resourceGroup().name), 'Microsoft.Resources/deployments', 'deploy_sql_db')]"
      ]
    },
    {
      "type": "Microsoft.Resources/deployments",
      "apiVersion": "2022-09-01",
      "name": "deploy_frontend_docker",
      "resourceGroup": "[resourceGroup().name]",
      "properties": {
        "expressionEvaluationOptions": {
          "scope": "inner"
        },
        "mode": "Incremental",
        "parameters": {
          "name": {
            "value": "[format('{0}{1}', variables('abbrs').compute.webApp, variables('solutionPrefix'))]"
          },
          "solutionLocation": {
            "value": "[variables('solutionLocation')]"
          },
          "imageTag": {
            "value": "[parameters('imageTag')]"
          },
          "appServicePlanId": {
            "value": "[reference(resourceId('Microsoft.Resources/deployments', 'deploy_app_service_plan'), '2022-09-01').outputs.name.value]"
          },
          "applicationInsightsId": {
            "value": "[reference(extensionResourceId(format('/subscriptions/{0}/resourceGroups/{1}', subscription().subscriptionId, resourceGroup().name), 'Microsoft.Resources/deployments', 'deploy_ai_foundry'), '2022-09-01').outputs.applicationInsightsId.value]"
          },
          "appSettings": {
            "value": {
              "APP_API_BASE_URL": "[reference(extensionResourceId(format('/subscriptions/{0}/resourceGroups/{1}', subscription().subscriptionId, resourceGroup().name), 'Microsoft.Resources/deployments', 'deploy_backend_docker'), '2022-09-01').outputs.appUrl.value]"
            }
          }
        },
        "template": {
          "$schema": "https://schema.management.azure.com/schemas/2019-04-01/deploymentTemplate.json#",
          "contentVersion": "1.0.0.0",
          "metadata": {
            "_generator": {
              "name": "bicep",
<<<<<<< HEAD
              "version": "0.33.13.18514",
              "templateHash": "7335908316033018824"
=======
              "version": "0.36.1.42791",
              "templateHash": "9504691758974706160"
>>>>>>> 2a7712e2
            }
          },
          "parameters": {
            "imageTag": {
              "type": "string"
            },
            "applicationInsightsId": {
              "type": "string"
            },
            "solutionLocation": {
              "type": "string",
              "metadata": {
                "description": "Solution Location"
              }
            },
            "appSettings": {
              "type": "secureObject",
              "defaultValue": {}
            },
            "appServicePlanId": {
              "type": "string"
            },
            "name": {
              "type": "string"
            }
          },
          "variables": {
            "imageName": "[format('DOCKER|kmcontainerreg.azurecr.io/km-app:{0}', parameters('imageTag'))]"
          },
          "resources": [
            {
              "type": "Microsoft.Resources/deployments",
              "apiVersion": "2022-09-01",
              "name": "[format('{0}-app-module', parameters('name'))]",
              "properties": {
                "expressionEvaluationOptions": {
                  "scope": "inner"
                },
                "mode": "Incremental",
                "parameters": {
                  "solutionLocation": {
                    "value": "[parameters('solutionLocation')]"
                  },
                  "solutionName": {
                    "value": "[parameters('name')]"
                  },
                  "appServicePlanId": {
                    "value": "[parameters('appServicePlanId')]"
                  },
                  "appImageName": {
                    "value": "[variables('imageName')]"
                  },
                  "appSettings": {
                    "value": "[union(parameters('appSettings'), createObject('APPINSIGHTS_INSTRUMENTATIONKEY', reference(parameters('applicationInsightsId'), '2015-05-01').InstrumentationKey))]"
                  }
                },
                "template": {
                  "$schema": "https://schema.management.azure.com/schemas/2019-04-01/deploymentTemplate.json#",
                  "contentVersion": "1.0.0.0",
                  "metadata": {
                    "_generator": {
                      "name": "bicep",
<<<<<<< HEAD
                      "version": "0.33.13.18514",
                      "templateHash": "6427032118076981195"
=======
                      "version": "0.36.1.42791",
                      "templateHash": "13681420120720011117"
>>>>>>> 2a7712e2
                    }
                  },
                  "parameters": {
                    "solutionName": {
                      "type": "string",
                      "metadata": {
                        "description": "Solution Name"
                      }
                    },
                    "solutionLocation": {
                      "type": "string",
                      "metadata": {
                        "description": "Solution Location"
                      }
                    },
                    "appSettings": {
                      "type": "secureObject",
                      "defaultValue": {}
                    },
                    "appServicePlanId": {
                      "type": "string"
                    },
                    "appImageName": {
                      "type": "string"
                    },
                    "userassignedIdentityId": {
                      "type": "string",
                      "defaultValue": ""
                    }
                  },
                  "resources": [
                    {
                      "type": "Microsoft.Web/sites/basicPublishingCredentialsPolicies",
                      "apiVersion": "2020-06-01",
                      "name": "[format('{0}/{1}', parameters('solutionName'), 'ftp')]",
                      "properties": {
                        "allow": false
                      },
                      "dependsOn": [
                        "[resourceId('Microsoft.Web/sites', parameters('solutionName'))]"
                      ]
                    },
                    {
                      "type": "Microsoft.Web/sites/basicPublishingCredentialsPolicies",
                      "apiVersion": "2020-06-01",
                      "name": "[format('{0}/{1}', parameters('solutionName'), 'scm')]",
                      "properties": {
                        "allow": false
                      },
                      "dependsOn": [
                        "[resourceId('Microsoft.Web/sites', parameters('solutionName'))]"
                      ]
                    },
                    {
                      "type": "Microsoft.Web/sites",
                      "apiVersion": "2020-06-01",
                      "name": "[parameters('solutionName')]",
                      "location": "[parameters('solutionLocation')]",
                      "identity": "[if(equals(parameters('userassignedIdentityId'), ''), createObject('type', 'SystemAssigned'), createObject('type', 'SystemAssigned, UserAssigned', 'userAssignedIdentities', createObject(format('{0}', parameters('userassignedIdentityId')), createObject())))]",
                      "properties": {
                        "serverFarmId": "[parameters('appServicePlanId')]",
                        "siteConfig": {
                          "alwaysOn": true,
                          "ftpsState": "Disabled",
                          "linuxFxVersion": "[parameters('appImageName')]"
                        }
                      }
                    },
                    {
                      "type": "Microsoft.Web/sites/config",
                      "apiVersion": "2022-03-01",
                      "name": "[format('{0}/{1}', parameters('solutionName'), 'logs')]",
                      "properties": {
                        "applicationLogs": {
                          "fileSystem": {
                            "level": "Verbose"
                          }
                        },
                        "detailedErrorMessages": {
                          "enabled": true
                        },
                        "failedRequestsTracing": {
                          "enabled": true
                        },
                        "httpLogs": {
                          "fileSystem": {
                            "enabled": true,
                            "retentionInDays": 1,
                            "retentionInMb": 35
                          }
                        }
                      },
                      "dependsOn": [
                        "[resourceId('Microsoft.Web/sites', parameters('solutionName'))]",
                        "[resourceId('Microsoft.Resources/deployments', format('{0}-appSettings', parameters('solutionName')))]"
                      ]
                    },
                    {
                      "type": "Microsoft.Resources/deployments",
                      "apiVersion": "2022-09-01",
                      "name": "[format('{0}-appSettings', parameters('solutionName'))]",
                      "properties": {
                        "expressionEvaluationOptions": {
                          "scope": "inner"
                        },
                        "mode": "Incremental",
                        "parameters": {
                          "name": {
                            "value": "[parameters('solutionName')]"
                          },
                          "appSettings": {
                            "value": "[parameters('appSettings')]"
                          }
                        },
                        "template": {
                          "$schema": "https://schema.management.azure.com/schemas/2019-04-01/deploymentTemplate.json#",
                          "contentVersion": "1.0.0.0",
                          "metadata": {
                            "_generator": {
                              "name": "bicep",
<<<<<<< HEAD
                              "version": "0.33.13.18514",
                              "templateHash": "5717689215139362083"
=======
                              "version": "0.36.1.42791",
                              "templateHash": "8872422051335608470"
>>>>>>> 2a7712e2
                            },
                            "description": "Updates app settings for an Azure App Service."
                          },
                          "parameters": {
                            "name": {
                              "type": "string",
                              "metadata": {
                                "description": "The name of the app service resource within the current resource group scope"
                              }
                            },
                            "appSettings": {
                              "type": "secureObject",
                              "metadata": {
                                "description": "The app settings to be applied to the app service"
                              }
                            }
                          },
                          "resources": [
                            {
                              "type": "Microsoft.Web/sites/config",
                              "apiVersion": "2022-03-01",
                              "name": "[format('{0}/{1}', parameters('name'), 'appsettings')]",
                              "properties": "[parameters('appSettings')]"
                            }
                          ]
                        }
                      },
                      "dependsOn": [
                        "[resourceId('Microsoft.Web/sites', parameters('solutionName'))]"
                      ]
                    }
                  ],
                  "outputs": {
                    "identityPrincipalId": {
                      "type": "string",
                      "value": "[reference(resourceId('Microsoft.Web/sites', parameters('solutionName')), '2020-06-01', 'full').identity.principalId]"
                    },
                    "appUrl": {
                      "type": "string",
                      "value": "[format('https://{0}.azurewebsites.net', parameters('solutionName'))]"
                    }
                  }
                }
              }
            }
          ],
          "outputs": {
            "appUrl": {
              "type": "string",
              "value": "[reference(resourceId('Microsoft.Resources/deployments', format('{0}-app-module', parameters('name'))), '2022-09-01').outputs.appUrl.value]"
            }
          }
        }
      },
      "dependsOn": [
        "[extensionResourceId(format('/subscriptions/{0}/resourceGroups/{1}', subscription().subscriptionId, resourceGroup().name), 'Microsoft.Resources/deployments', 'deploy_ai_foundry')]",
        "[extensionResourceId(format('/subscriptions/{0}/resourceGroups/{1}', subscription().subscriptionId, resourceGroup().name), 'Microsoft.Resources/deployments', 'deploy_backend_docker')]",
        "[resourceId('Microsoft.Resources/deployments', 'deploy_app_service_plan')]"
      ]
    }
  ],
  "outputs": {
    "SOLUTION_NAME": {
      "type": "string",
      "value": "[variables('solutionPrefix')]"
    },
    "RESOURCE_GROUP_NAME": {
      "type": "string",
      "value": "[resourceGroup().name]"
    },
    "RESOURCE_GROUP_LOCATION": {
      "type": "string",
      "value": "[variables('solutionLocation')]"
    },
    "ENVIRONMENT_NAME": {
      "type": "string",
      "value": "[parameters('environmentName')]"
    },
    "AZURE_CONTENT_UNDERSTANDING_LOCATION": {
      "type": "string",
      "value": "[parameters('contentUnderstandingLocation')]"
    },
    "AZURE_SECONDARY_LOCATION": {
      "type": "string",
      "value": "[parameters('secondaryLocation')]"
    },
    "APPINSIGHTS_INSTRUMENTATIONKEY": {
      "type": "string",
      "value": "[reference(extensionResourceId(format('/subscriptions/{0}/resourceGroups/{1}', subscription().subscriptionId, resourceGroup().name), 'Microsoft.Resources/deployments', 'deploy_backend_docker'), '2022-09-01').outputs.appInsightInstrumentationKey.value]"
    },
    "AZURE_AI_PROJECT_CONN_STRING": {
      "type": "string",
      "value": "[reference(extensionResourceId(format('/subscriptions/{0}/resourceGroups/{1}', subscription().subscriptionId, resourceGroup().name), 'Microsoft.Resources/deployments', 'deploy_ai_foundry'), '2022-09-01').outputs.projectEndpoint.value]"
    },
    "AZURE_AI_PROJECT_NAME": {
      "type": "string",
      "value": "[reference(extensionResourceId(format('/subscriptions/{0}/resourceGroups/{1}', subscription().subscriptionId, resourceGroup().name), 'Microsoft.Resources/deployments', 'deploy_ai_foundry'), '2022-09-01').outputs.aiProjectName.value]"
    },
    "AZURE_AI_SEARCH_API_KEY": {
      "type": "string",
      "value": ""
    },
    "AZURE_AI_SEARCH_ENDPOINT": {
      "type": "string",
      "value": "[reference(extensionResourceId(format('/subscriptions/{0}/resourceGroups/{1}', subscription().subscriptionId, resourceGroup().name), 'Microsoft.Resources/deployments', 'deploy_ai_foundry'), '2022-09-01').outputs.aiSearchTarget.value]"
    },
    "AZURE_AI_SEARCH_INDEX": {
      "type": "string",
      "value": "call_transcripts_index"
    },
    "AZURE_COSMOSDB_ACCOUNT": {
      "type": "string",
      "value": "[reference(extensionResourceId(format('/subscriptions/{0}/resourceGroups/{1}', subscription().subscriptionId, resourceGroup().name), 'Microsoft.Resources/deployments', 'deploy_cosmos_db'), '2022-09-01').outputs.cosmosAccountName.value]"
    },
    "AZURE_COSMOSDB_CONVERSATIONS_CONTAINER": {
      "type": "string",
      "value": "conversations"
    },
    "AZURE_COSMOSDB_DATABASE": {
      "type": "string",
      "value": "db_conversation_history"
    },
    "AZURE_COSMOSDB_ENABLE_FEEDBACK": {
      "type": "string",
      "value": "True"
    },
    "AZURE_OPEN_AI_DEPLOYMENT_MODEL": {
      "type": "string",
      "value": "[parameters('gptModelName')]"
    },
    "AZURE_OPEN_AI_DEPLOYMENT_MODEL_CAPACITY": {
      "type": "int",
      "value": "[parameters('gptDeploymentCapacity')]"
    },
    "AZURE_OPEN_AI_ENDPOINT": {
      "type": "string",
      "value": "[reference(extensionResourceId(format('/subscriptions/{0}/resourceGroups/{1}', subscription().subscriptionId, resourceGroup().name), 'Microsoft.Resources/deployments', 'deploy_ai_foundry'), '2022-09-01').outputs.aiServicesTarget.value]"
    },
    "AZURE_OPEN_AI_MODEL_DEPLOYMENT_TYPE": {
      "type": "string",
      "value": "[parameters('deploymentType')]"
    },
    "AZURE_OPENAI_EMBEDDING_MODEL": {
      "type": "string",
      "value": "[parameters('embeddingModel')]"
    },
    "AZURE_OPENAI_EMBEDDING_MODEL_CAPACITY": {
      "type": "int",
      "value": "[parameters('embeddingDeploymentCapacity')]"
    },
    "AZURE_OPENAI_API_VERSION": {
      "type": "string",
      "value": "[parameters('azureOpenAIApiVersion')]"
    },
    "AZURE_OPENAI_RESOURCE": {
      "type": "string",
      "value": "[reference(extensionResourceId(format('/subscriptions/{0}/resourceGroups/{1}', subscription().subscriptionId, resourceGroup().name), 'Microsoft.Resources/deployments', 'deploy_ai_foundry'), '2022-09-01').outputs.aiServicesName.value]"
    },
    "OPENAI_API_VERSION": {
      "type": "string",
      "value": "[parameters('azureOpenAIApiVersion')]"
    },
    "REACT_APP_LAYOUT_CONFIG": {
      "type": "string",
      "value": "[reference(extensionResourceId(format('/subscriptions/{0}/resourceGroups/{1}', subscription().subscriptionId, resourceGroup().name), 'Microsoft.Resources/deployments', 'deploy_backend_docker'), '2022-09-01').outputs.reactAppLayoutConfig.value]"
    },
    "SQLDB_DATABASE": {
      "type": "string",
      "value": "[reference(extensionResourceId(format('/subscriptions/{0}/resourceGroups/{1}', subscription().subscriptionId, resourceGroup().name), 'Microsoft.Resources/deployments', 'deploy_sql_db'), '2022-09-01').outputs.sqlDbName.value]"
    },
    "SQLDB_SERVER": {
      "type": "string",
      "value": "[reference(extensionResourceId(format('/subscriptions/{0}/resourceGroups/{1}', subscription().subscriptionId, resourceGroup().name), 'Microsoft.Resources/deployments', 'deploy_sql_db'), '2022-09-01').outputs.sqlServerName.value]"
    },
    "SQLDB_USER_MID": {
      "type": "string",
      "value": "[reference(extensionResourceId(format('/subscriptions/{0}/resourceGroups/{1}', subscription().subscriptionId, resourceGroup().name), 'Microsoft.Resources/deployments', 'deploy_managed_identity'), '2022-09-01').outputs.managedIdentityBackendAppOutput.value.clientId]"
    },
    "SQLDB_USERNAME": {
      "type": "string",
      "value": "[reference(extensionResourceId(format('/subscriptions/{0}/resourceGroups/{1}', subscription().subscriptionId, resourceGroup().name), 'Microsoft.Resources/deployments', 'deploy_sql_db'), '2022-09-01').outputs.sqlDbUser.value]"
    },
    "USE_AI_PROJECT_CLIENT": {
      "type": "string",
      "value": "False"
    },
    "USE_CHAT_HISTORY_ENABLED": {
      "type": "string",
      "value": "True"
    },
    "DISPLAY_CHART_DEFAULT": {
      "type": "string",
      "value": "False"
    },
    "AZURE_AI_AGENT_ENDPOINT": {
      "type": "string",
      "value": "[reference(extensionResourceId(format('/subscriptions/{0}/resourceGroups/{1}', subscription().subscriptionId, resourceGroup().name), 'Microsoft.Resources/deployments', 'deploy_ai_foundry'), '2022-09-01').outputs.projectEndpoint.value]"
    },
    "AZURE_AI_AGENT_MODEL_DEPLOYMENT_NAME": {
      "type": "string",
      "value": "[parameters('gptModelName')]"
    },
    "API_APP_URL": {
      "type": "string",
      "value": "[reference(extensionResourceId(format('/subscriptions/{0}/resourceGroups/{1}', subscription().subscriptionId, resourceGroup().name), 'Microsoft.Resources/deployments', 'deploy_backend_docker'), '2022-09-01').outputs.appUrl.value]"
    },
    "WEB_APP_URL": {
      "type": "string",
      "value": "[reference(extensionResourceId(format('/subscriptions/{0}/resourceGroups/{1}', subscription().subscriptionId, resourceGroup().name), 'Microsoft.Resources/deployments', 'deploy_frontend_docker'), '2022-09-01').outputs.appUrl.value]"
    },
    "APPLICATIONINSIGHTS_CONNECTION_STRING": {
      "type": "string",
      "value": "[reference(extensionResourceId(format('/subscriptions/{0}/resourceGroups/{1}', subscription().subscriptionId, resourceGroup().name), 'Microsoft.Resources/deployments', 'deploy_ai_foundry'), '2022-09-01').outputs.applicationInsightsConnectionString.value]"
    }
  }
}<|MERGE_RESOLUTION|>--- conflicted
+++ resolved
@@ -4,13 +4,8 @@
   "metadata": {
     "_generator": {
       "name": "bicep",
-<<<<<<< HEAD
       "version": "0.33.13.18514",
       "templateHash": "5982985115581765540"
-=======
-      "version": "0.36.1.42791",
-      "templateHash": "4835442724575758019"
->>>>>>> 2a7712e2
     }
   },
   "parameters": {
@@ -345,10 +340,7 @@
       }
     },
     "abbrs": "[variables('$fxv#0')]",
-<<<<<<< HEAD
-=======
     "azureOpenAIApiVersion": "2025-01-01-preview",
->>>>>>> 2a7712e2
     "solutionLocation": "[if(empty(parameters('AZURE_LOCATION')), resourceGroup().location, parameters('AZURE_LOCATION'))]",
     "uniqueId": "[toLower(uniqueString(subscription().id, parameters('environmentName'), variables('solutionLocation')))]",
     "solutionPrefix": "[format('km{0}', padLeft(take(variables('uniqueId'), 12), 12, '0'))]",
@@ -382,13 +374,8 @@
           "metadata": {
             "_generator": {
               "name": "bicep",
-<<<<<<< HEAD
               "version": "0.33.13.18514",
               "templateHash": "13405454458069136697"
-=======
-              "version": "0.36.1.42791",
-              "templateHash": "18216206668580483589"
->>>>>>> 2a7712e2
             }
           },
           "parameters": {
@@ -498,13 +485,8 @@
           "metadata": {
             "_generator": {
               "name": "bicep",
-<<<<<<< HEAD
               "version": "0.33.13.18514",
               "templateHash": "7481082300960360409"
-=======
-              "version": "0.36.1.42791",
-              "templateHash": "12477407174917893830"
->>>>>>> 2a7712e2
             }
           },
           "parameters": {
@@ -647,13 +629,8 @@
           "metadata": {
             "_generator": {
               "name": "bicep",
-<<<<<<< HEAD
               "version": "0.33.13.18514",
               "templateHash": "7773907693287096825"
-=======
-              "version": "0.36.1.42791",
-              "templateHash": "18372336587051722949"
->>>>>>> 2a7712e2
             }
           },
           "parameters": {
@@ -969,7 +946,6 @@
           },
           "resources": [
             {
-<<<<<<< HEAD
               "type": "Microsoft.MachineLearningServices/workspaces/connections",
               "apiVersion": "2024-07-01-preview",
               "name": "[format('{0}/{1}', variables('aiHubName'), format('{0}-connection-AzureOpenAI', variables('aiHubName')))]",
@@ -1019,8 +995,6 @@
               ]
             },
             {
-=======
->>>>>>> 2a7712e2
               "condition": "[not(variables('useExisting'))]",
               "type": "Microsoft.OperationalInsights/workspaces",
               "apiVersion": "2023-09-01",
@@ -1673,13 +1647,8 @@
           "metadata": {
             "_generator": {
               "name": "bicep",
-<<<<<<< HEAD
               "version": "0.33.13.18514",
               "templateHash": "8305540653469705727"
-=======
-              "version": "0.36.1.42791",
-              "templateHash": "9136593669378781254"
->>>>>>> 2a7712e2
             }
           },
           "parameters": {
@@ -1853,13 +1822,8 @@
           "metadata": {
             "_generator": {
               "name": "bicep",
-<<<<<<< HEAD
               "version": "0.33.13.18514",
               "templateHash": "4542021716368056580"
-=======
-              "version": "0.36.1.42791",
-              "templateHash": "5892297466606960496"
->>>>>>> 2a7712e2
             }
           },
           "parameters": {
@@ -2067,13 +2031,8 @@
           "metadata": {
             "_generator": {
               "name": "bicep",
-<<<<<<< HEAD
               "version": "0.33.13.18514",
               "templateHash": "8716359288071617325"
-=======
-              "version": "0.36.1.42791",
-              "templateHash": "6711624612177513232"
->>>>>>> 2a7712e2
             }
           },
           "parameters": {
@@ -2294,13 +2253,8 @@
           "metadata": {
             "_generator": {
               "name": "bicep",
-<<<<<<< HEAD
               "version": "0.33.13.18514",
               "templateHash": "3423062937641681434"
-=======
-              "version": "0.36.1.42791",
-              "templateHash": "10426348648679250893"
->>>>>>> 2a7712e2
             }
           },
           "parameters": {
@@ -2480,13 +2434,8 @@
           "metadata": {
             "_generator": {
               "name": "bicep",
-<<<<<<< HEAD
               "version": "0.33.13.18514",
               "templateHash": "15197613903128117177"
-=======
-              "version": "0.36.1.42791",
-              "templateHash": "1944207486692306021"
->>>>>>> 2a7712e2
             },
             "description": "Creates an Azure App Service plan."
           },
@@ -2626,13 +2575,8 @@
           "metadata": {
             "_generator": {
               "name": "bicep",
-<<<<<<< HEAD
               "version": "0.33.13.18514",
               "templateHash": "17333201509677178209"
-=======
-              "version": "0.36.1.42791",
-              "templateHash": "8652244806087395710"
->>>>>>> 2a7712e2
             }
           },
           "parameters": {
@@ -2776,13 +2720,8 @@
                   "metadata": {
                     "_generator": {
                       "name": "bicep",
-<<<<<<< HEAD
                       "version": "0.33.13.18514",
                       "templateHash": "6427032118076981195"
-=======
-                      "version": "0.36.1.42791",
-                      "templateHash": "13681420120720011117"
->>>>>>> 2a7712e2
                     }
                   },
                   "parameters": {
@@ -2903,13 +2842,8 @@
                           "metadata": {
                             "_generator": {
                               "name": "bicep",
-<<<<<<< HEAD
                               "version": "0.33.13.18514",
                               "templateHash": "5717689215139362083"
-=======
-                              "version": "0.36.1.42791",
-                              "templateHash": "8872422051335608470"
->>>>>>> 2a7712e2
                             },
                             "description": "Updates app settings for an Azure App Service."
                           },
@@ -3019,13 +2953,8 @@
           "metadata": {
             "_generator": {
               "name": "bicep",
-<<<<<<< HEAD
               "version": "0.33.13.18514",
               "templateHash": "7335908316033018824"
-=======
-              "version": "0.36.1.42791",
-              "templateHash": "9504691758974706160"
->>>>>>> 2a7712e2
             }
           },
           "parameters": {
@@ -3088,13 +3017,8 @@
                   "metadata": {
                     "_generator": {
                       "name": "bicep",
-<<<<<<< HEAD
                       "version": "0.33.13.18514",
                       "templateHash": "6427032118076981195"
-=======
-                      "version": "0.36.1.42791",
-                      "templateHash": "13681420120720011117"
->>>>>>> 2a7712e2
                     }
                   },
                   "parameters": {
@@ -3215,13 +3139,8 @@
                           "metadata": {
                             "_generator": {
                               "name": "bicep",
-<<<<<<< HEAD
                               "version": "0.33.13.18514",
                               "templateHash": "5717689215139362083"
-=======
-                              "version": "0.36.1.42791",
-                              "templateHash": "8872422051335608470"
->>>>>>> 2a7712e2
                             },
                             "description": "Updates app settings for an Azure App Service."
                           },
