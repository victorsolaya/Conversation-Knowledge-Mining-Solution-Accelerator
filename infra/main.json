--- conflicted
+++ resolved
@@ -4,13 +4,8 @@
   "metadata": {
     "_generator": {
       "name": "bicep",
-<<<<<<< HEAD
       "version": "0.36.1.42791",
-      "templateHash": "14796984427880249833"
-=======
-      "version": "0.35.1.17967",
-      "templateHash": "17280998536631599018"
->>>>>>> afcb78ef
+      "templateHash": "13316946518810732992"
     }
   },
   "parameters": {
@@ -20,6 +15,13 @@
       "maxLength": 20,
       "metadata": {
         "description": "A unique prefix for all resources in this deployment. This should be 3-20 characters long:"
+      }
+    },
+    "existingLogAnalyticsWorkspaceId": {
+      "type": "string",
+      "defaultValue": "",
+      "metadata": {
+        "description": "Optional: Existing Log Analytics Workspace Resource ID"
       }
     },
     "contentUnderstandingLocation": {
@@ -940,6 +942,9 @@
           },
           "containerRegistryId": {
             "value": "[reference(resourceId('Microsoft.Resources/deployments', 'deploy_container_registry'), '2022-09-01').outputs.createdAcrId.value]"
+          },
+          "existingLogAnalyticsWorkspaceId": {
+            "value": "[parameters('existingLogAnalyticsWorkspaceId')]"
           }
         },
         "template": {
@@ -948,13 +953,8 @@
           "metadata": {
             "_generator": {
               "name": "bicep",
-<<<<<<< HEAD
               "version": "0.36.1.42791",
-              "templateHash": "16778139840172891327"
-=======
-              "version": "0.35.1.17967",
-              "templateHash": "796973952642771216"
->>>>>>> afcb78ef
+              "templateHash": "7965906478963024221"
             }
           },
           "parameters": {
@@ -993,6 +993,10 @@
             },
             "managedIdentityObjectId": {
               "type": "string"
+            },
+            "existingLogAnalyticsWorkspaceId": {
+              "type": "string",
+              "defaultValue": ""
             },
             "containerRegistryId": {
               "type": "string"
@@ -1263,6 +1267,9 @@
                 "raiPolicyName": "Microsoft.Default"
               }
             ],
+            "useExisting": "[not(empty(parameters('existingLogAnalyticsWorkspaceId')))]",
+            "existingLawResourceGroup": "[if(variables('useExisting'), split(parameters('existingLogAnalyticsWorkspaceId'), '/')[4], '')]",
+            "existingLawName": "[if(variables('useExisting'), split(parameters('existingLogAnalyticsWorkspaceId'), '/')[8], '')]",
             "storageNameCleaned": "[replace(variables('storageName'), '-', '')]"
           },
           "resources": [
@@ -1316,6 +1323,7 @@
               ]
             },
             {
+              "condition": "[not(variables('useExisting'))]",
               "type": "Microsoft.OperationalInsights/workspaces",
               "apiVersion": "2023-09-01",
               "name": "[variables('workspaceName')]",
@@ -1794,7 +1802,11 @@
             },
             "logAnalyticsWorkspaceResourceName": {
               "type": "string",
-              "value": "[variables('workspaceName')]"
+              "value": "[if(variables('useExisting'), variables('existingLawName'), variables('workspaceName'))]"
+            },
+            "logAnalyticsWorkspaceResourceGroup": {
+              "type": "string",
+              "value": "[if(variables('useExisting'), variables('existingLawResourceGroup'), resourceGroup().name)]"
             },
             "storageAccountName": {
               "type": "string",
@@ -2430,6 +2442,9 @@
           "logAnalyticsWorkspaceResourceName": {
             "value": "[reference(extensionResourceId(format('/subscriptions/{0}/resourceGroups/{1}', subscription().subscriptionId, resourceGroup().name), 'Microsoft.Resources/deployments', 'deploy_ai_foundry'), '2022-09-01').outputs.logAnalyticsWorkspaceResourceName.value]"
           },
+          "logAnalyticsWorkspaceResourceGroup": {
+            "value": "[reference(extensionResourceId(format('/subscriptions/{0}/resourceGroups/{1}', subscription().subscriptionId, resourceGroup().name), 'Microsoft.Resources/deployments', 'deploy_ai_foundry'), '2022-09-01').outputs.logAnalyticsWorkspaceResourceGroup.value]"
+          },
           "sqlServerName": {
             "value": "[reference(extensionResourceId(format('/subscriptions/{0}/resourceGroups/{1}', subscription().subscriptionId, resourceGroup().name), 'Microsoft.Resources/deployments', 'deploy_sql_db'), '2022-09-01').outputs.sqlServerName.value]"
           },
@@ -2456,7 +2471,7 @@
             "_generator": {
               "name": "bicep",
               "version": "0.36.1.42791",
-              "templateHash": "193274139408316740"
+              "templateHash": "9255059941824837152"
             }
           },
           "parameters": {
@@ -2517,6 +2532,9 @@
               "defaultValue": []
             },
             "logAnalyticsWorkspaceResourceName": {
+              "type": "string"
+            },
+            "logAnalyticsWorkspaceResourceGroup": {
               "type": "string"
             }
           },
@@ -2534,8 +2552,8 @@
                 "appLogsConfiguration": {
                   "destination": "log-analytics",
                   "logAnalyticsConfiguration": {
-                    "customerId": "[reference(resourceId('Microsoft.OperationalInsights/workspaces', parameters('logAnalyticsWorkspaceResourceName')), '2020-10-01').customerId]",
-                    "sharedKey": "[listKeys(resourceId('Microsoft.OperationalInsights/workspaces', parameters('logAnalyticsWorkspaceResourceName')), '2020-10-01').primarySharedKey]"
+                    "customerId": "[reference(extensionResourceId(format('/subscriptions/{0}/resourceGroups/{1}', subscription().subscriptionId, parameters('logAnalyticsWorkspaceResourceGroup')), 'Microsoft.OperationalInsights/workspaces', parameters('logAnalyticsWorkspaceResourceName')), '2020-10-01').customerId]",
+                    "sharedKey": "[listKeys(extensionResourceId(format('/subscriptions/{0}/resourceGroups/{1}', subscription().subscriptionId, parameters('logAnalyticsWorkspaceResourceGroup')), 'Microsoft.OperationalInsights/workspaces', parameters('logAnalyticsWorkspaceResourceName')), '2020-10-01').primarySharedKey]"
                   }
                 }
               }
