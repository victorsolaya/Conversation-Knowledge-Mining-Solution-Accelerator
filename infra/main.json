--- conflicted
+++ resolved
@@ -5,11 +5,7 @@
     "_generator": {
       "name": "bicep",
       "version": "0.36.1.42791",
-<<<<<<< HEAD
-      "templateHash": "17384992257633373307"
-=======
-      "templateHash": "2561941450147629490"
->>>>>>> e5bb003f
+      "templateHash": "6502477554462640614"
     }
   },
   "parameters": {
@@ -654,11 +650,7 @@
             "_generator": {
               "name": "bicep",
               "version": "0.36.1.42791",
-<<<<<<< HEAD
-              "templateHash": "6692231970308776075"
-=======
-              "templateHash": "6011661575820708987"
->>>>>>> e5bb003f
+              "templateHash": "13827446485527033787"
             }
           },
           "parameters": {
@@ -969,13 +961,11 @@
             "useExisting": "[not(empty(parameters('existingLogAnalyticsWorkspaceId')))]",
             "existingLawSubscription": "[if(variables('useExisting'), split(parameters('existingLogAnalyticsWorkspaceId'), '/')[2], '')]",
             "existingLawResourceGroup": "[if(variables('useExisting'), split(parameters('existingLogAnalyticsWorkspaceId'), '/')[4], '')]",
-<<<<<<< HEAD
             "existingLawName": "[if(variables('useExisting'), split(parameters('existingLogAnalyticsWorkspaceId'), '/')[8], '')]",
+            "existingOpenAIEndpoint": "[if(not(empty(parameters('azureExistingAIProjectResourceId'))), format('https://{0}.openai.azure.com/', split(parameters('azureExistingAIProjectResourceId'), '/')[8]), '')]",
             "existingProjEndpoint": "[if(not(empty(parameters('azureExistingAIProjectResourceId'))), format('https://{0}.services.ai.azure.com/api/projects/{1}', split(parameters('azureExistingAIProjectResourceId'), '/')[8], split(parameters('azureExistingAIProjectResourceId'), '/')[10]), '')]",
-            "storageNameCleaned": "[replace(variables('storageName'), '-', '')]"
-=======
-            "existingLawName": "[if(variables('useExisting'), split(parameters('existingLogAnalyticsWorkspaceId'), '/')[8], '')]"
->>>>>>> e5bb003f
+            "existingAIServicesName": "[if(not(empty(parameters('azureExistingAIProjectResourceId'))), split(parameters('azureExistingAIProjectResourceId'), '/')[8], '')]",
+            "existingAIProjectName": "[if(not(empty(parameters('azureExistingAIProjectResourceId'))), split(parameters('azureExistingAIProjectResourceId'), '/')[10], '')]"
           },
           "resources": [
             {
@@ -1009,6 +999,7 @@
               ]
             },
             {
+              "condition": "[empty(parameters('azureExistingAIProjectResourceId'))]",
               "type": "Microsoft.CognitiveServices/accounts",
               "apiVersion": "2025-04-01-preview",
               "name": "[variables('aiServicesName')]",
@@ -1063,6 +1054,7 @@
                 "mode": "serial",
                 "batchSize": 1
               },
+              "condition": "[equals(parameters('azureExistingAIProjectResourceId'), '')]",
               "type": "Microsoft.CognitiveServices/accounts/deployments",
               "apiVersion": "2025-04-01-preview",
               "name": "[format('{0}/{1}', variables('aiServicesName'), variables('aiModelDeployments')[copyIndex()].name)]",
@@ -1082,6 +1074,7 @@
               ]
             },
             {
+              "condition": "[empty(parameters('azureExistingAIProjectResourceId'))]",
               "type": "Microsoft.Search/searchServices",
               "apiVersion": "2024-06-01-preview",
               "name": "[variables('aiSearchName')]",
@@ -1108,137 +1101,7 @@
               }
             },
             {
-<<<<<<< HEAD
-              "type": "Microsoft.Storage/storageAccounts",
-              "apiVersion": "2022-09-01",
-              "name": "[variables('storageNameCleaned')]",
-              "location": "[variables('location')]",
-              "sku": {
-                "name": "[variables('storageSkuName')]"
-              },
-              "kind": "StorageV2",
-              "properties": {
-                "accessTier": "Hot",
-                "allowBlobPublicAccess": false,
-                "allowCrossTenantReplication": false,
-                "allowSharedKeyAccess": false,
-                "encryption": {
-                  "keySource": "Microsoft.Storage",
-                  "requireInfrastructureEncryption": false,
-                  "services": {
-                    "blob": {
-                      "enabled": true,
-                      "keyType": "Account"
-                    },
-                    "file": {
-                      "enabled": true,
-                      "keyType": "Account"
-                    },
-                    "queue": {
-                      "enabled": true,
-                      "keyType": "Service"
-                    },
-                    "table": {
-                      "enabled": true,
-                      "keyType": "Service"
-                    }
-                  }
-                },
-                "isHnsEnabled": false,
-                "isNfsV3Enabled": false,
-                "keyPolicy": {
-                  "keyExpirationPeriodInDays": 7
-                },
-                "largeFileSharesState": "Disabled",
-                "minimumTlsVersion": "TLS1_2",
-                "networkAcls": {
-                  "bypass": "AzureServices",
-                  "defaultAction": "Allow"
-                },
-                "supportsHttpsTrafficOnly": true
-              }
-            },
-            {
-              "type": "Microsoft.Authorization/roleAssignments",
-              "apiVersion": "2022-04-01",
-              "name": "[guid(resourceGroup().id, parameters('managedIdentityObjectId'), resourceId('Microsoft.Authorization/roleDefinitions', 'ba92f5b4-2d11-453d-a403-e96b0029c9fe'))]",
-              "properties": {
-                "principalId": "[parameters('managedIdentityObjectId')]",
-                "roleDefinitionId": "[resourceId('Microsoft.Authorization/roleDefinitions', 'ba92f5b4-2d11-453d-a403-e96b0029c9fe')]",
-                "principalType": "ServicePrincipal"
-              }
-            },
-            {
-              "type": "Microsoft.Authorization/roleAssignments",
-              "apiVersion": "2022-04-01",
-              "name": "[guid(resourceGroup().id, resourceId('Microsoft.CognitiveServices/accounts', variables('aiServicesName')), resourceId('Microsoft.Authorization/roleDefinitions', 'ba92f5b4-2d11-453d-a403-e96b0029c9fe'))]",
-              "properties": {
-                "principalId": "[reference(resourceId('Microsoft.CognitiveServices/accounts', variables('aiServicesName')), '2025-04-01-preview', 'full').identity.principalId]",
-                "roleDefinitionId": "[resourceId('Microsoft.Authorization/roleDefinitions', 'ba92f5b4-2d11-453d-a403-e96b0029c9fe')]",
-                "principalType": "ServicePrincipal"
-              },
-              "dependsOn": [
-                "[resourceId('Microsoft.CognitiveServices/accounts', variables('aiServicesName'))]"
-              ]
-            },
-            {
-              "type": "Microsoft.Authorization/roleAssignments",
-              "apiVersion": "2022-04-01",
-              "name": "[guid(resourceGroup().id, parameters('managedIdentityObjectId'), extensionResourceId(resourceId('Microsoft.CognitiveServices/accounts', variables('aiServicesName_cu')), 'Microsoft.Authorization/roleDefinitions', 'a97b65f3-24c7-4388-baec-2e87135dc908'))]",
-              "properties": {
-                "principalId": "[parameters('managedIdentityObjectId')]",
-                "roleDefinitionId": "[extensionResourceId(resourceId('Microsoft.CognitiveServices/accounts', variables('aiServicesName_cu')), 'Microsoft.Authorization/roleDefinitions', 'a97b65f3-24c7-4388-baec-2e87135dc908')]",
-                "principalType": "ServicePrincipal"
-              },
-              "dependsOn": [
-                "[resourceId('Microsoft.CognitiveServices/accounts', variables('aiServicesName_cu'))]"
-              ]
-            },
-            {
-              "type": "Microsoft.Authorization/roleAssignments",
-              "apiVersion": "2022-04-01",
-              "name": "[guid(resourceGroup().id, resourceId('Microsoft.CognitiveServices/accounts', variables('aiServicesName')), extensionResourceId(resourceId('Microsoft.CognitiveServices/accounts', variables('aiServicesName_cu')), 'Microsoft.Authorization/roleDefinitions', 'a97b65f3-24c7-4388-baec-2e87135dc908'))]",
-              "properties": {
-                "principalId": "[reference(resourceId('Microsoft.CognitiveServices/accounts', variables('aiServicesName')), '2025-04-01-preview', 'full').identity.principalId]",
-                "roleDefinitionId": "[extensionResourceId(resourceId('Microsoft.CognitiveServices/accounts', variables('aiServicesName_cu')), 'Microsoft.Authorization/roleDefinitions', 'a97b65f3-24c7-4388-baec-2e87135dc908')]",
-                "principalType": "ServicePrincipal"
-              },
-              "dependsOn": [
-                "[resourceId('Microsoft.CognitiveServices/accounts', variables('aiServicesName'))]",
-                "[resourceId('Microsoft.CognitiveServices/accounts', variables('aiServicesName_cu'))]"
-              ]
-            },
-            {
-              "type": "Microsoft.Authorization/roleAssignments",
-              "apiVersion": "2022-04-01",
-              "name": "[guid(resourceGroup().id, parameters('managedIdentityObjectId'), extensionResourceId(resourceId('Microsoft.CognitiveServices/accounts', variables('aiServicesName_cu')), 'Microsoft.Authorization/roleDefinitions', '64702f94-c441-49e6-a78b-ef80e0188fee'))]",
-              "properties": {
-                "principalId": "[parameters('managedIdentityObjectId')]",
-                "roleDefinitionId": "[extensionResourceId(resourceId('Microsoft.CognitiveServices/accounts', variables('aiServicesName_cu')), 'Microsoft.Authorization/roleDefinitions', '64702f94-c441-49e6-a78b-ef80e0188fee')]",
-                "principalType": "ServicePrincipal"
-              },
-              "dependsOn": [
-                "[resourceId('Microsoft.CognitiveServices/accounts', variables('aiServicesName_cu'))]"
-              ]
-            },
-            {
-              "type": "Microsoft.Authorization/roleAssignments",
-              "apiVersion": "2022-04-01",
-              "name": "[guid(resourceGroup().id, resourceId('Microsoft.CognitiveServices/accounts', variables('aiServicesName')), extensionResourceId(resourceId('Microsoft.CognitiveServices/accounts', variables('aiServicesName_cu')), 'Microsoft.Authorization/roleDefinitions', '64702f94-c441-49e6-a78b-ef80e0188fee'))]",
-              "properties": {
-                "principalId": "[reference(resourceId('Microsoft.CognitiveServices/accounts', variables('aiServicesName')), '2025-04-01-preview', 'full').identity.principalId]",
-                "roleDefinitionId": "[extensionResourceId(resourceId('Microsoft.CognitiveServices/accounts', variables('aiServicesName_cu')), 'Microsoft.Authorization/roleDefinitions', '64702f94-c441-49e6-a78b-ef80e0188fee')]",
-                "principalType": "ServicePrincipal"
-              },
-              "dependsOn": [
-                "[resourceId('Microsoft.CognitiveServices/accounts', variables('aiServicesName'))]",
-                "[resourceId('Microsoft.CognitiveServices/accounts', variables('aiServicesName_cu'))]"
-              ]
-            },
-            {
               "condition": "[empty(parameters('azureExistingAIProjectResourceId'))]",
-=======
->>>>>>> e5bb003f
               "type": "Microsoft.CognitiveServices/accounts/projects",
               "apiVersion": "2025-04-01-preview",
               "name": "[format('{0}/{1}', variables('aiServicesName'), variables('aiProjectName'))]",
@@ -1253,7 +1116,6 @@
               ]
             },
             {
-              "condition": "[empty(parameters('azureExistingAIProjectResourceId'))]",
               "type": "Microsoft.CognitiveServices/accounts/projects/connections",
               "apiVersion": "2025-04-01-preview",
               "name": "[format('{0}/{1}/{2}', variables('aiServicesName'), variables('aiProjectName'), 'myVectorStoreProjectConnectionName')]",
@@ -1274,16 +1136,9 @@
               ]
             },
             {
-<<<<<<< HEAD
-              "condition": "[empty(parameters('azureExistingAIProjectResourceId'))]",
-              "type": "Microsoft.CognitiveServices/accounts/projects/connections",
-              "apiVersion": "2025-04-01-preview",
-              "name": "[format('{0}/{1}/{2}', variables('aiServicesName'), variables('aiProjectName'), 'myStorageProjectConnectionName')]",
-=======
               "type": "Microsoft.Authorization/roleAssignments",
               "apiVersion": "2022-04-01",
               "name": "[guid(resourceGroup().id, parameters('managedIdentityObjectId'), resourceId('Microsoft.Authorization/roleDefinitions', '53ca6127-db72-4b80-b1b0-d745d6d5456d'))]",
->>>>>>> e5bb003f
               "properties": {
                 "principalId": "[parameters('managedIdentityObjectId')]",
                 "roleDefinitionId": "[resourceId('Microsoft.Authorization/roleDefinitions', '53ca6127-db72-4b80-b1b0-d745d6d5456d')]",
@@ -1500,15 +1355,11 @@
             },
             "aiServicesTarget": {
               "type": "string",
-              "value": "[reference(resourceId('Microsoft.CognitiveServices/accounts', variables('aiServicesName')), '2025-04-01-preview').endpoints['OpenAI Language Model Instance API']]"
+              "value": "[if(not(empty(variables('existingOpenAIEndpoint'))), variables('existingOpenAIEndpoint'), reference(resourceId('Microsoft.CognitiveServices/accounts', variables('aiServicesName')), '2025-04-01-preview').endpoints['OpenAI Language Model Instance API'])]"
             },
             "aiServicesName": {
               "type": "string",
-              "value": "[variables('aiServicesName')]"
-            },
-            "aiServicesId": {
-              "type": "string",
-              "value": "[resourceId('Microsoft.CognitiveServices/accounts', variables('aiServicesName'))]"
+              "value": "[if(not(empty(variables('existingAIServicesName'))), variables('existingAIServicesName'), variables('aiServicesName'))]"
             },
             "aiSearchName": {
               "type": "string",
@@ -1528,7 +1379,7 @@
             },
             "aiProjectName": {
               "type": "string",
-              "value": "[variables('aiProjectName')]"
+              "value": "[if(not(empty(variables('existingAIProjectName'))), variables('existingAIProjectName'), variables('aiProjectName'))]"
             },
             "applicationInsightsId": {
               "type": "string",
@@ -1552,7 +1403,7 @@
             },
             "projectEndpoint": {
               "type": "string",
-              "value": "[if(not(empty(variables('existingProjEndpoint'))), variables('existingProjEndpoint'), format('https://{0}.services.ai.azure.com/api/projects/{1}', variables('aiServicesName'), variables('aiProjectName')))]"
+              "value": "[if(not(empty(variables('existingProjEndpoint'))), variables('existingProjEndpoint'), reference(resourceId('Microsoft.CognitiveServices/accounts/projects', variables('aiServicesName'), variables('aiProjectName')), '2025-04-01-preview').endpoints['AI Foundry API'])]"
             },
             "applicationInsightsConnectionString": {
               "type": "string",
