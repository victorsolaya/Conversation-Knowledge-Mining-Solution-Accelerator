﻿@model CognitiveSearch.UI.Configuration.AppConfig
@{
ViewData["Title"] = "Upload your data";
}
<script src="https://ajax.googleapis.com/ajax/libs/jquery/3.6.0/jquery.min.js"></script>
<script type="text/javascript" src="~/lib/dropzone/dist/js/dropzone.min.js"></script>
<script type="text/javascript" src="~/lib/dropzone/dist/js/dropzone-amd-module.min.js"></script>
<link rel="stylesheet" href="~/lib/dropzone/dist/css/basic.min.css" />
<link rel="stylesheet" href="~/lib/dropzone/dist/css/dropzone.min.css" />
<link rel="stylesheet" href="~/css/dropzone.css" asp-append-version="true" />
<style></style>
<main role="main">
   <fluent-card class="uploadcard">
      <img class="img-upload" src="/../../images/Arrow-Upload.svg" alt="arrow upload" />
      <h1 style="text-align: center;">Upload your audio or json files for analysis</h1><br>
      <div class="card-body">
      <h3 style="text-align: center; font-weight: 400;line-height: 1.5;">
         You can use the area below to upload files into your Azure Storage account. Once uploaded, the files
         will be indexed by Azure Search, and within a few minutes will be available for searching using this
         tool.
      </h3>
      <div class="card mb-2 mt-5 mr-5 ml-5" style="border:none">
         <div id="upload-message" class="alert alert-success mb-2 mt-2 mr-5 ml-5" style="display:none;">
            <img src='~/images/Success.svg' alt='successIcon' class="icons successIcon" />
            <img src='~/images/Error.svg' alt='failIcon' class="icons failIcon" />
            <div class='message'></div>
         </div>
      </div>
      <div id="upload-dropzone" class="justify-content-center" style="text-align: center;">
         <!-- <div class="loader"></div> -->
         <div class="dragdropContainer" style="margin-top: 2%;">
         <div>
            <div style="
               display: inline-flex;
               ">
               <img class="img-mini-upload" src="/images/mini-upload.png" alt="min arrow upload">
            </div>
            <div style="
               display: inline-block;
               ">
               <h3 style="font-weight: 400; text-indent: 5px; display:block">
                  Drag and drop files here or <span>
                  <a href="#" onclick="document.getElementById('upload-dropzone').click();
                     return false;" class="justify-content-center" id="click-Browser"> click to browse</a>
                  </span>
               </h3>
            </div>
         </div>
         <h5 style="color:#8A8886 !important; font-weight: 400; color:dimgrey;font-family: Segoe UI, sans-serif !important;">
         Select up to 10 files, max file size 50 MB
         </h5>
         </div>
      </div>
      @* upload and Cancel button *@
      @if (!String.IsNullOrEmpty(Model.UploadDisclaimer))
      {
      <div style="text-align: center; font-size: 11pt; color: #918F8D;">@Model.UploadDisclaimer</div>
      }
      <br />@* test *@
      <div style="direction: rtl;" class="btnContainer">
         <a id="btnUpload" class="fluent-button button disableUpload">Upload</a>
         <a id="btnCancel" class="fluent-button button cancelBtn">Cancel</a>
      </div>
   </fluent-card>
</main>
<script type="text/javascript">
   $(document).ready(function () {
       var numberOfFiles = 10;
       var totalFilesize = 0;
       var fileCount = 0;
       var btnUpload = $('#btnUpload');
       var btnCancel = $('#btnCancel');
       var btnContainer = $('.btnContainer');
       var $message = $('#upload-message');
       $('.dz-progress').attr('style', 'display:none !important;');
       if (customizable === 'False') {
           window.location.replace("/Admin/NotAvailable");
       }
   
       btnContainer.addClass('hide').removeClass('showBtn'); 
   
       Dropzone.autoDiscover = false;
       var myDropZone = new Dropzone('#upload-dropzone', {
           url: '/upload',
           method: 'POST',
           parallelUploads: 10,
           maxFilesize: 50, // MB
           uploadMultiple: true,
           addRemoveLinks: true,
           maxFiles: numberOfFiles,
           autoProcessQueue: false,
           removedfile: function (file) {
               console.log("removed files::",this.files.length)
               this.getQueuedFiles(file)
               $('.dz-progress').attr('style', 'display: none !important;');
               @* remove any file then automatically remove class *@
               for(var i = 0; i <= this.files.length; i++) {
                   $('.dz-preview').eq(i).removeClass('dz-error dz-complete')
               }
               if (this.files.length <= numberOfFiles) {
                   btnUpload.removeClass('disableUpload').addClass('enableUpload');
                   btnContainer.addClass('showBtn').removeClass('hide'); 
                   $message.addClass('alert-success').removeClass('alert-danger');
                   $message.attr('style', 'display:none');
                   CalculateTotalFileSize(myDropZone.files)
                   CalculateFiles(myDropZone.files, myDropZone.files.length, 'addfile');
   
               } else {
                   btnUpload.addClass('disableUpload').removeClass('enableUpload');
                   btnContainer.addClass('showBtn').removeClass('hide'); 
                   $message.removeClass('alert-success').addClass('alert-danger');
                   $message.find('.message').text(`Up to 10 files can be uploaded at a time.`);
                   $message.attr('style', 'display:flex !important');
                   CalculateTotalFileSize(myDropZone.files)
                   CalculateFiles(myDropZone.files, myDropZone.files.length, 'addfile');
   
               }
               if (this.files.length == 0) {
                   btnContainer.addClass('hide').removeClass('showBtn'); 
               }
               var _ref;
               return (_ref = file.previewElement) != null ? _ref.parentNode.removeChild(file.previewElement) : void 0;
           },
           sending: function (file, xhr, formData) {
               $message.attr('style', 'display:none !important');
           },
           success: function (file, response) {
               btnContainer.removeClass('showBtn').addClass('hide'); 
               console.log("res::", response)
               $message.removeClass('alert-danger'); 
               file.previewElement.classList.add('dz-success');
               $message.removeClass('hide').addClass('showBannerMsg');
               $('.successIcon').addClass('show').removeClass('hide'); 
               $('.failIcon').addClass('hide').removeClass('show'); 
               $message.find('.message').text("You have successfully uploaded the files.");
               Dropzone.forElement('#upload-dropzone').removeAllFiles(true);
               btnContainer.addClass('hide').removeClass('showBtn'); 
           },
           error: function (file, response) {
               $('.failIcon').addClass('show').removeClass('hide');
               $('.successIcon').addClass('hide').removeClass('show');
               btnUpload.addClass('disableUpload').removeClass('enableUpload');
               btnContainer.addClass('showBtn').removeClass('hide'); 
               console.log('error msg::', response)
               file.previewElement.classList.add('dz-error');
   
           },
       });
   
       $('#upload-dropzone').addClass('dropzone');
      
      $('#btnUpload').on('click', function () {
           btnContainer.addClass('hide').removeClass('showBtn'); 
           $('.dz-progress').attr('style', 'display: inline-block !important;');
              myDropZone.processQueue();
           console.log(myDropZone.files.length)
           if (myDropZone.files.length <= numberOfFiles) {
               myDropZone.processQueue();
               setTimeout(() => {
                   for (var i = 0; i <= myDropZone.files.length; i++) {
                       $('.dz-preview').eq(i).find('.dz-progress').find('span').attr('style', 'width:100%');
                       $('.dz-preview').eq(i).addClass('dz-processing dz-success dz-complete');
                   }
                   $message.removeClass('alert-danger'); //
                   $message.removeClass('hide').addClass('showBannerMsg');
                   $('.successIcon').addClass('show').removeClass('hide'); //
                   $('.failIcon').addClass('hide').removeClass('show'); //
                       $message.find('.message').text("Files uploaded successfully."); //
               }, 500);
               $('.dz-remove').attr('style', 'display:none !important');
           }
       });

       myDropZone.on("addedfile", function (file) {
           $('.dz-progress').attr('style', 'display:none !important;');
                       if (myDropZone.files.length > 10) {
               btnUpload.addClass('disableUpload').removeClass('enableUpload');
               $message.find('.message').text(`Up to 10 files can be uploaded at a time.`);
               $message.removeClass('alert-success');
               $message.addClass('alert-danger');
               $message.attr('style', 'display:flex;');
           } else {
               btnUpload.addClass('enableUpload').removeClass('disableUpload');
                @* $('.dz-progress').attr('style', 'display:none !important;'); *@
                $('.dz-remove').attr('style', 'display:block !important');
               // $message.attr('style', 'display:none')
               $message.addClass('hide').removeClass('showBannerMsg')
               btnContainer.addClass('showBtn').removeClass('hide'); 
               for (var i = 0; i < numberOfFiles; i++) {
                   $('#upload-dropzone').find('.dz-preview').eq(i).find('a').css({ "color": "green !important" })
               }
           }
           CalculateTotalFileSize(myDropZone.files)
           CalculateFiles(myDropZone.files, myDropZone.files.length, 'addfile');
       });

<<<<<<< HEAD
            }
            else if (Count > numberOfFiles && totalFilesize <= 52428800) {
                btnUpload.addClass('disableUpload').removeClass('enableUpload');
                $('.failIcon').addClass('show').removeClass('hide');
                $('.successIcon').addClass('hide').removeClass('show');
                var $message = $('#upload-message');
                $message.removeClass('alert-success');
                $message.addClass('alert-danger');
                $message.removeClass('hide').addClass('showBannerMsg');
                $('#click-Browser').removeClass('enableLink').addClass('disableLink')
                $message.find('.message').text("Up to 10 files can be uploaded at a time.");
                //$('#upload-dropzone').addClass('dropzoneDisable').removeClass('dropzoneEnable')
            }
            else {
                btnUpload.removeClass('disableUpload').addClass('enableUpload');
                btnCancel.attr('style', 'display:inline-block !important');
                $('#upload-message').addClass('alert-success').removeClass('alert-danger');
                $('#upload-message').removeClass('showBannerMsg');
                $('#upload-message').attr('style', 'display:none');
                $('#click-Browser').addClass('enableLink').removeClass('disableLink');
                //$('#upload-dropzone').removeClass('dropzoneDisable').addClass('dropzoneEnable');
            }
        }
        //Dev
        function CalculateTotalFileSize(files) {
            totalFilesize = 0;
            for (let i = 0; i < files.length; i++) {
                totalFilesize += files[i].size;
                console.log("Total-File-Size " + totalFilesize + " and Total-Files " + files.length)
            }
        }
=======
       myDropZone.on("drop", function (event) {
           btnUpload.addClass('enableUpload').removeClass('disableUpload');
           var count = myDropZone.getAcceptedFiles().length;
           $message.addClass('hide').removeClass('showBannerMsg')
           $('.dz-progress').attr('style', 'display:none !important;');
           btnContainer.addClass('showBtn').removeClass('hide'); 
           console.log(myDropZone.files);
       });
   
       myDropZone.on("queuecomplete", function (event) {
            console.log("queue compplete");
        //     if (myDropZone.files.length <= numberOfFiles) {
        //     //    myDropZone.processQueue();
        //        setTimeout(() => {
        //            for (var i = 0; i <= myDropZone.files.length; i++) {
        //              $('.dz-preview').eq(i).find('.dz-progress').find('span').attr('style', 'width:100%');
        //              $('.dz-preview').eq(i).addClass('dz-processing dz-success dz-complete');
        //            }
        //            $message.removeClass('alert-danger'); 
        //            $message.removeClass('hide').addClass('showBannerMsg');
        //            $('.successIcon').addClass('show').removeClass('hide'); 
        //            $('.failIcon').addClass('hide').removeClass('show'); 
        //                $message.find('.message').text("Files uploaded successfully."); 
        //        }, 500);
        //        $('.dz-remove').attr('style', 'display:none !important');
        //    }
       });

       myDropZone.on("selectedfiles", function (listFiles) {
           cont_files = listFiles.length;
           console.log('cont_files::', cont_files);
       });
>>>>>>> 27b9c716

       $('#btnCancel').on('click', function () {
           fileCount = 0;
           Dropzone.forElement('#upload-dropzone').removeAllFiles(true);
           $message.attr('style', 'display:none');
           btnContainer.removeClass('showBtn').addClass('hide'); 
           $message.attr('style', 'display:none;');
       });
   
       function CalculateFiles(file, Count, CallFrom) {
           if (totalFilesize > 52428800 && Count > numberOfFiles) {
               btnUpload.addClass('disableUpload').removeClass('enableUpload');
               $('.failIcon').addClass('show').removeClass('hide');
               $('.successIcon').addClass('hide').removeClass('show');
               $message.removeClass('alert-success');
               $message.addClass('alert-danger');
               $message.removeClass('hide').addClass('showBannerMsg');
               $('#click-Browser').removeClass('enableLink').addClass('disableLink');
               $message.find('.message').text("The files exceed the maximum size of 50 MB and limit of 10. Please choose smaller files.");
   
           }
           else if (totalFilesize > 52428800 && Count <= numberOfFiles) {
               btnUpload.addClass('disableUpload').removeClass('enableUpload');
               $('.failIcon').addClass('show').removeClass('hide');
               $('.successIcon').addClass('hide').removeClass('show');
              
               $message.removeClass('alert-success');
               $message.addClass('alert-danger');
               $message.removeClass('hide').addClass('showBannerMsg');
               $('#click-Browser').removeClass('enableLink').addClass('disableLink')
               $message.find('.message').text("File exceed the maximum size of 50MB.");
   
           }
           else if (Count > numberOfFiles && totalFilesize <= 52428800) {
               btnUpload.addClass('disableUpload').removeClass('enableUpload');
               $('.failIcon').addClass('show').removeClass('hide');
               $('.successIcon').addClass('hide').removeClass('show');
               $message.removeClass('alert-success');
               $message.addClass('alert-danger');
               $message.removeClass('hide').addClass('showBannerMsg');
               $('#click-Browser').removeClass('enableLink').addClass('disableLink')
               $message.find('.message').text("Up to 10 files can be uploaded at a time.");
           }
           else {
               btnUpload.removeClass('disableUpload').addClass('enableUpload');
               btnCancel.attr('style', 'display:inline-block !important');
               $message.addClass('alert-success').removeClass('alert-danger');
               $message.removeClass('showBannerMsg');
               $message.attr('style', 'display:none');
               $('#click-Browser').addClass('enableLink').removeClass('disableLink');
           }
       }
   
       function CalculateTotalFileSize(files) {
           totalFilesize = 0;
           for (let i = 0; i < files.length; i++) {
               totalFilesize += files[i].size;
               console.log("Total-File-Size " + totalFilesize + " and Total-Files " + files.length)
           }
       }
   
   });
</script><|MERGE_RESOLUTION|>--- conflicted
+++ resolved
@@ -1,200 +1,268 @@
 ﻿@model CognitiveSearch.UI.Configuration.AppConfig
+
 @{
-ViewData["Title"] = "Upload your data";
+    ViewData["Title"] = "Upload your data";
+    //ViewData["UploadDisclaimer"];
 }
 <script src="https://ajax.googleapis.com/ajax/libs/jquery/3.6.0/jquery.min.js"></script>
 <script type="text/javascript" src="~/lib/dropzone/dist/js/dropzone.min.js"></script>
 <script type="text/javascript" src="~/lib/dropzone/dist/js/dropzone-amd-module.min.js"></script>
 <link rel="stylesheet" href="~/lib/dropzone/dist/css/basic.min.css" />
 <link rel="stylesheet" href="~/lib/dropzone/dist/css/dropzone.min.css" />
+@* <link rel="stylesheet" href="~/css/dropzone.css" asp-append-version="true" /> *@
 <link rel="stylesheet" href="~/css/dropzone.css" asp-append-version="true" />
-<style></style>
+<style>
+</style>
+@* <a href="~/Home/index" style="font-size:large;" class="BtnBack"><-Back</a> *@
 <main role="main">
-   <fluent-card class="uploadcard">
-      <img class="img-upload" src="/../../images/Arrow-Upload.svg" alt="arrow upload" />
-      <h1 style="text-align: center;">Upload your audio or json files for analysis</h1><br>
-      <div class="card-body">
-      <h3 style="text-align: center; font-weight: 400;line-height: 1.5;">
-         You can use the area below to upload files into your Azure Storage account. Once uploaded, the files
-         will be indexed by Azure Search, and within a few minutes will be available for searching using this
-         tool.
-      </h3>
-      <div class="card mb-2 mt-5 mr-5 ml-5" style="border:none">
-         <div id="upload-message" class="alert alert-success mb-2 mt-2 mr-5 ml-5" style="display:none;">
-            <img src='~/images/Success.svg' alt='successIcon' class="icons successIcon" />
-            <img src='~/images/Error.svg' alt='failIcon' class="icons failIcon" />
-            <div class='message'></div>
-         </div>
-      </div>
-      <div id="upload-dropzone" class="justify-content-center" style="text-align: center;">
-         <!-- <div class="loader"></div> -->
-         <div class="dragdropContainer" style="margin-top: 2%;">
-         <div>
-            <div style="
-               display: inline-flex;
-               ">
-               <img class="img-mini-upload" src="/images/mini-upload.png" alt="min arrow upload">
+
+    <fluent-card class="uploadcard">
+        <img class="img-upload" src="/../../images/Arrow-Upload.svg" alt="arrow upload" />
+        <h1 style="text-align: center;">Upload your audio or json files for analysis</h1>
+        <div class="card-body">
+            <h3 style="text-align: center; font-weight: 400">
+                You can use the area below to upload files into your Azure Storage account. Once uploaded, the files
+                will be indexed by Azure Search, and within a few minutes will be available for searching using this
+                tool.
+            </h3>
+            <div class="card mb-2 mt-5 mr-5 ml-5" style="border:none">
+                <div id="upload-message" class="alert alert-success mb-2 mt-2 mr-5 ml-5" style="display:none;">
+                    <img src='~/images/Success.svg' alt='successIcon' class="icons successIcon" />
+                    <img src='~/images/Error.svg' alt='failIcon' class="icons failIcon" />
+                    <div class='message'></div>
+
+                </div>
             </div>
-            <div style="
-               display: inline-block;
-               ">
-               <h3 style="font-weight: 400; text-indent: 5px; display:block">
-                  Drag and drop files here or <span>
-                  <a href="#" onclick="document.getElementById('upload-dropzone').click();
-                     return false;" class="justify-content-center" id="click-Browser"> click to browse</a>
-                  </span>
-               </h3>
+
+            <div id="upload-dropzone" class="justify-content-center" style="text-align: center;">
+                <div class="loader"></div>
+
+                @*   <img class="img-mini-upload" src="~/images/mini-upload.png" alt="min arrow upload" />
+                <h3 style="font-weight: 400; text-indent: 5px; display:block;color:#252423">
+                Drag and drop files here or
+                <a href="#" onclick="document.getElementById('upload-dropzone').click();
+                return false;" class="justify-content-center" id="click-Browser"> click to browse</a>
+
+                </h3> *@
+
+                <div style="
+">
+                    <div style="
+    display: inline-flex;
+">
+                        <img class="img-mini-upload" src="/images/mini-upload.png" alt="min arrow upload">
+                    </div>
+                    <div style="
+    display: inline-block;
+">
+                        <h3 style="font-weight: 400; text-indent: 5px; display:block">
+                            Drag and drop files here or <span>
+                                <a href="#" onclick="document.getElementById('upload-dropzone').click();
+                return false;" class="justify-content-center" id="click-Browser"> click to browse</a>
+                            </span>
+                        </h3>
+                    </div>
+                </div>
+
+                <h5 style="font-weight: 400; color:dimgrey;" text-indent: 5px; display:block">
+                    Select up to 10 files, max file size 50 MB
+                </h5>
             </div>
-         </div>
-         <h5 style="color:#8A8886 !important; font-weight: 400; color:dimgrey;font-family: Segoe UI, sans-serif !important;">
-         Select up to 10 files, max file size 50 MB
-         </h5>
-         </div>
-      </div>
-      @* upload and Cancel button *@
-      @if (!String.IsNullOrEmpty(Model.UploadDisclaimer))
-      {
-      <div style="text-align: center; font-size: 11pt; color: #918F8D;">@Model.UploadDisclaimer</div>
-      }
-      <br />@* test *@
-      <div style="direction: rtl;" class="btnContainer">
-         <a id="btnUpload" class="fluent-button button disableUpload">Upload</a>
-         <a id="btnCancel" class="fluent-button button cancelBtn">Cancel</a>
-      </div>
-   </fluent-card>
+
+            @* upload and Cancel button *@
+            @if (!String.IsNullOrEmpty(Model.UploadDisclaimer))
+            {
+                <div style="text-align: center; font-size: 11pt; color: #797775;">@Model.UploadDisclaimer</div>
+            }
+            <br />@* test *@
+            <div style="direction: rtl;" class="btnContainer">
+                <a id="btnUpload" class="fluent-button button disableUpload">Upload</a>
+                <a id="btnCancel" class="fluent-button button cancelBtn">Cancel</a>
+            </div>
+
+
+    </fluent-card>
 </main>
+
 <script type="text/javascript">
-   $(document).ready(function () {
-       var numberOfFiles = 10;
-       var totalFilesize = 0;
-       var fileCount = 0;
-       var btnUpload = $('#btnUpload');
-       var btnCancel = $('#btnCancel');
-       var btnContainer = $('.btnContainer');
-       var $message = $('#upload-message');
-       $('.dz-progress').attr('style', 'display:none !important;');
-       if (customizable === 'False') {
-           window.location.replace("/Admin/NotAvailable");
-       }
-   
-       btnContainer.addClass('hide').removeClass('showBtn'); 
-   
-       Dropzone.autoDiscover = false;
-       var myDropZone = new Dropzone('#upload-dropzone', {
-           url: '/upload',
-           method: 'POST',
-           parallelUploads: 10,
-           maxFilesize: 50, // MB
-           uploadMultiple: true,
-           addRemoveLinks: true,
-           maxFiles: numberOfFiles,
-           autoProcessQueue: false,
-           removedfile: function (file) {
-               console.log("removed files::",this.files.length)
-               this.getQueuedFiles(file)
-               $('.dz-progress').attr('style', 'display: none !important;');
-               @* remove any file then automatically remove class *@
-               for(var i = 0; i <= this.files.length; i++) {
-                   $('.dz-preview').eq(i).removeClass('dz-error dz-complete')
-               }
-               if (this.files.length <= numberOfFiles) {
-                   btnUpload.removeClass('disableUpload').addClass('enableUpload');
-                   btnContainer.addClass('showBtn').removeClass('hide'); 
-                   $message.addClass('alert-success').removeClass('alert-danger');
-                   $message.attr('style', 'display:none');
-                   CalculateTotalFileSize(myDropZone.files)
-                   CalculateFiles(myDropZone.files, myDropZone.files.length, 'addfile');
-   
-               } else {
-                   btnUpload.addClass('disableUpload').removeClass('enableUpload');
-                   btnContainer.addClass('showBtn').removeClass('hide'); 
-                   $message.removeClass('alert-success').addClass('alert-danger');
-                   $message.find('.message').text(`Up to 10 files can be uploaded at a time.`);
-                   $message.attr('style', 'display:flex !important');
-                   CalculateTotalFileSize(myDropZone.files)
-                   CalculateFiles(myDropZone.files, myDropZone.files.length, 'addfile');
-   
-               }
-               if (this.files.length == 0) {
-                   btnContainer.addClass('hide').removeClass('showBtn'); 
-               }
-               var _ref;
-               return (_ref = file.previewElement) != null ? _ref.parentNode.removeChild(file.previewElement) : void 0;
-           },
-           sending: function (file, xhr, formData) {
-               $message.attr('style', 'display:none !important');
-           },
-           success: function (file, response) {
-               btnContainer.removeClass('showBtn').addClass('hide'); 
-               console.log("res::", response)
-               $message.removeClass('alert-danger'); 
-               file.previewElement.classList.add('dz-success');
-               $message.removeClass('hide').addClass('showBannerMsg');
-               $('.successIcon').addClass('show').removeClass('hide'); 
-               $('.failIcon').addClass('hide').removeClass('show'); 
-               $message.find('.message').text("You have successfully uploaded the files.");
-               Dropzone.forElement('#upload-dropzone').removeAllFiles(true);
-               btnContainer.addClass('hide').removeClass('showBtn'); 
-           },
-           error: function (file, response) {
-               $('.failIcon').addClass('show').removeClass('hide');
-               $('.successIcon').addClass('hide').removeClass('show');
-               btnUpload.addClass('disableUpload').removeClass('enableUpload');
-               btnContainer.addClass('showBtn').removeClass('hide'); 
-               console.log('error msg::', response)
-               file.previewElement.classList.add('dz-error');
-   
-           },
-       });
-   
-       $('#upload-dropzone').addClass('dropzone');
-      
-      $('#btnUpload').on('click', function () {
-           btnContainer.addClass('hide').removeClass('showBtn'); 
-           $('.dz-progress').attr('style', 'display: inline-block !important;');
-              myDropZone.processQueue();
-           console.log(myDropZone.files.length)
-           if (myDropZone.files.length <= numberOfFiles) {
-               myDropZone.processQueue();
-               setTimeout(() => {
-                   for (var i = 0; i <= myDropZone.files.length; i++) {
-                       $('.dz-preview').eq(i).find('.dz-progress').find('span').attr('style', 'width:100%');
-                       $('.dz-preview').eq(i).addClass('dz-processing dz-success dz-complete');
-                   }
-                   $message.removeClass('alert-danger'); //
-                   $message.removeClass('hide').addClass('showBannerMsg');
-                   $('.successIcon').addClass('show').removeClass('hide'); //
-                   $('.failIcon').addClass('hide').removeClass('show'); //
-                       $message.find('.message').text("Files uploaded successfully."); //
-               }, 500);
-               $('.dz-remove').attr('style', 'display:none !important');
-           }
-       });
-
-       myDropZone.on("addedfile", function (file) {
-           $('.dz-progress').attr('style', 'display:none !important;');
-                       if (myDropZone.files.length > 10) {
-               btnUpload.addClass('disableUpload').removeClass('enableUpload');
-               $message.find('.message').text(`Up to 10 files can be uploaded at a time.`);
-               $message.removeClass('alert-success');
-               $message.addClass('alert-danger');
-               $message.attr('style', 'display:flex;');
-           } else {
-               btnUpload.addClass('enableUpload').removeClass('disableUpload');
-                @* $('.dz-progress').attr('style', 'display:none !important;'); *@
-                $('.dz-remove').attr('style', 'display:block !important');
-               // $message.attr('style', 'display:none')
-               $message.addClass('hide').removeClass('showBannerMsg')
-               btnContainer.addClass('showBtn').removeClass('hide'); 
-               for (var i = 0; i < numberOfFiles; i++) {
-                   $('#upload-dropzone').find('.dz-preview').eq(i).find('a').css({ "color": "green !important" })
-               }
-           }
-           CalculateTotalFileSize(myDropZone.files)
-           CalculateFiles(myDropZone.files, myDropZone.files.length, 'addfile');
-       });
-
-<<<<<<< HEAD
+    $(document).ready(function () {
+        var numberOfFiles = 10;
+        var totalFilesize = 0;
+        var fileCount = 0;
+        var btnUpload = $('#btnUpload');
+        var btnCancel = $('#btnCancel');
+        var btnContainer = $('.btnContainer');
+        var $message = $('#upload-message');
+        $('.dz-progress').attr('style', 'display:none !important;');
+        if (customizable === 'False') {
+            window.location.replace("/Admin/NotAvailable");
+        }
+
+        btnContainer.addClass('hide').removeClass('showBtn'); //new
+
+        Dropzone.autoDiscover = false;
+        var myDropZone = new Dropzone('#upload-dropzone', {
+            url: '/upload',
+            method: 'POST',
+            parallelUploads: 10,
+            maxFilesize: 50, // MB
+            uploadMultiple: true,
+            addRemoveLinks: true,
+            maxFiles: numberOfFiles,
+            autoProcessQueue: false,
+            removedfile: function (file) {
+                console.log(this.files.length)
+                this.getQueuedFiles(file)
+                $('.dz-progress').attr('style', 'display: none !important;');
+    @* remove any file then automatically remove class *@
+                            for (var i = 0; i <= this.files.length; i++) {
+                    $('.dz-preview').eq(i).removeClass('dz-error dz-complete')
+                }
+                if (this.files.length <= numberOfFiles) {
+                    btnUpload.removeClass('disableUpload').addClass('enableUpload');
+                    btnContainer.addClass('showBtn').removeClass('hide'); //new
+                    $('#upload-message').addClass('alert-success').removeClass('alert-danger');
+                    $('#upload-message').attr('style', 'display:none');
+                    CalculateTotalFileSize(myDropZone.files)
+                    CalculateFiles(myDropZone.files, myDropZone.files.length, 'addfile');
+
+                } else {
+                    btnUpload.addClass('disableUpload').removeClass('enableUpload');
+                    btnContainer.addClass('showBtn').removeClass('hide'); //new
+                    $('#upload-message').removeClass('alert-success').addClass('alert-danger');
+                    $('#upload-message').find('.message').text(`Up to 10 files can be uploaded at a time.`);
+                    $('#upload-message').attr('style', 'display:flex !important');
+                    CalculateTotalFileSize(myDropZone.files)
+                    CalculateFiles(myDropZone.files, myDropZone.files.length, 'addfile');
+
+                }
+                if (this.files.length == 0) {
+                    btnContainer.addClass('hide').removeClass('showBtn'); //new
+                }
+                var _ref;
+                return (_ref = file.previewElement) != null ? _ref.parentNode.removeChild(file.previewElement) : void 0;
+            },
+            sending: function (file, xhr, formData) {
+                $message.attr('style', 'display:none !important');
+            },
+            success: function (file, response) {
+                btnContainer.removeClass('showBtn').addClass('hide'); //new
+                console.log("res::", response)
+                $message.removeClass('alert-danger'); //
+                file.previewElement.classList.add('dz-success');
+                $message.removeClass('hide').addClass('showBannerMsg');
+                $('.successIcon').addClass('show').removeClass('hide'); //
+                $('.failIcon').addClass('hide').removeClass('show'); //
+                $message.find('.message').text("You have successfully uploaded the files.");
+                Dropzone.forElement('#upload-dropzone').removeAllFiles(true);
+                btnContainer.addClass('hide').removeClass('showBtn'); //new
+            },
+            error: function (file, response) {
+                $('.failIcon').addClass('show').removeClass('hide');
+                $('.successIcon').addClass('hide').removeClass('show');
+                btnUpload.addClass('disableUpload').removeClass('enableUpload');
+                btnContainer.addClass('showBtn').removeClass('hide'); //new
+                console.log('error msg::', response)
+                file.previewElement.classList.add('dz-error');
+
+            },
+        });
+
+        $('#upload-dropzone').addClass('dropzone');
+        $('#btnUpload').on('click', function () {
+            btnContainer.addClass('hide').removeClass('showBtn'); //new
+            $('.dz-progress').attr('style', 'display: inline-block !important;');
+            console.log(myDropZone.files.length)
+            if (myDropZone.files.length <= numberOfFiles) {
+                myDropZone.processQueue();
+                setTimeout(() => {
+                    for (var i = 0; i <= myDropZone.files.length; i++) {
+                        $('.dz-preview').eq(i).find('.dz-progress').find('span').attr('style', 'width:100%');
+                        $('.dz-preview').eq(i).addClass('dz-processing dz-success dz-complete');
+                    }
+                    $message.removeClass('alert-danger'); //
+                    $message.removeClass('hide').addClass('showBannerMsg');
+                    $('.successIcon').addClass('show').removeClass('hide'); //
+                    $('.failIcon').addClass('hide').removeClass('show'); //
+    @* Dropzone.forElement('#upload-dropzone').removeAllFiles(true); *@
+                        $message.find('.message').text("Files uploaded successfully."); //
+                }, 500);
+                $('.dz-remove').attr('style', 'display:none !important');
+            }
+        });
+        myDropZone.on("addedfile", function (file) {
+            $('.dz-progress').attr('style', 'display:none !important;');
+    @* console.log("addedfile::",myDropZone.files.length) *@
+    @* If user remove first uploaded files and trying to upload more files then error display*@
+                        if (myDropZone.files.length > 10) {
+                btnUpload.addClass('disableUpload').removeClass('enableUpload');
+                $message.find('.message').text(`Up to 10 files can be uploaded at a time.`);
+                $message.removeClass('alert-success');
+                $message.addClass('alert-danger');
+                $message.attr('style', 'display:flex;');
+            } else {
+                btnUpload.addClass('enableUpload').removeClass('disableUpload');
+    @* $('.dz-progress').attr('style', 'display:none !important;'); *@
+                    $('.dz-remove').attr('style', 'display:block !important');
+                // $('#upload-message').attr('style', 'display:none')
+                $('#upload-message').addClass('hide').removeClass('showBannerMsg')
+                btnContainer.addClass('showBtn').removeClass('hide'); //new
+                for (var i = 0; i < numberOfFiles; i++) {
+                    $('#upload-dropzone').find('.dz-preview').eq(i).find('a').css({ "color": "green !important" })
+                }
+            }
+            CalculateTotalFileSize(myDropZone.files)
+            CalculateFiles(myDropZone.files, myDropZone.files.length, 'addfile');
+        });
+        myDropZone.on("drop", function (event) {
+            btnUpload.addClass('enableUpload').removeClass('disableUpload');
+            var count = myDropZone.getAcceptedFiles().length;
+            $('#upload-message').addClass('hide').removeClass('showBannerMsg')
+            $('.dz-progress').attr('style', 'display:none !important;');
+            btnContainer.addClass('showBtn').removeClass('hide'); //new
+            console.log(myDropZone.files);
+        });
+
+        myDropZone.on("complete", function (event) {
+        });
+        myDropZone.on("selectedfiles", function (listFiles) {
+            cont_files = listFiles.length;
+            console.log('cont_files::', cont_files);
+        });
+        $('#btnCancel').on('click', function () {
+            fileCount = 0;
+            Dropzone.forElement('#upload-dropzone').removeAllFiles(true);
+            $('#upload-message').attr('style', 'display:none');
+            btnContainer.removeClass('showBtn').addClass('hide'); //new
+            $message.attr('style', 'display:none;');
+        });
+
+        function CalculateFiles(file, Count, CallFrom) {
+            if (totalFilesize > 52428800 && Count > numberOfFiles) {
+                btnUpload.addClass('disableUpload').removeClass('enableUpload');
+                $('.failIcon').addClass('show').removeClass('hide');
+                $('.successIcon').addClass('hide').removeClass('show');
+                var $message = $('#upload-message');
+                $message.removeClass('alert-success');
+                $message.addClass('alert-danger');
+                $message.removeClass('hide').addClass('showBannerMsg');
+                $('#click-Browser').removeClass('enableLink').addClass('disableLink');
+               // $('#upload-dropzone').addClass('dropzoneDisable').removeClass('dropzoneEnable')
+                $message.find('.message').text("The files exceed the maximum size of 50 MB and limit of 10. Please choose smaller files.");
+
+            }
+            else if (totalFilesize > 52428800 && Count <= numberOfFiles) {
+                btnUpload.addClass('disableUpload').removeClass('enableUpload');
+                $('.failIcon').addClass('show').removeClass('hide');
+                $('.successIcon').addClass('hide').removeClass('show');
+                var $message = $('#upload-message');
+                $message.removeClass('alert-success');
+                $message.addClass('alert-danger');
+                $message.removeClass('hide').addClass('showBannerMsg');
+                $('#click-Browser').removeClass('enableLink').addClass('disableLink')
+                $message.find('.message').text("File exceed the maximum size of 50MB.");
+                //$('#upload-dropzone').addClass('dropzoneDisable').removeClass('dropzoneEnable')
+
             }
             else if (Count > numberOfFiles && totalFilesize <= 52428800) {
                 btnUpload.addClass('disableUpload').removeClass('enableUpload');
@@ -226,100 +294,7 @@
                 console.log("Total-File-Size " + totalFilesize + " and Total-Files " + files.length)
             }
         }
-=======
-       myDropZone.on("drop", function (event) {
-           btnUpload.addClass('enableUpload').removeClass('disableUpload');
-           var count = myDropZone.getAcceptedFiles().length;
-           $message.addClass('hide').removeClass('showBannerMsg')
-           $('.dz-progress').attr('style', 'display:none !important;');
-           btnContainer.addClass('showBtn').removeClass('hide'); 
-           console.log(myDropZone.files);
-       });
-   
-       myDropZone.on("queuecomplete", function (event) {
-            console.log("queue compplete");
-        //     if (myDropZone.files.length <= numberOfFiles) {
-        //     //    myDropZone.processQueue();
-        //        setTimeout(() => {
-        //            for (var i = 0; i <= myDropZone.files.length; i++) {
-        //              $('.dz-preview').eq(i).find('.dz-progress').find('span').attr('style', 'width:100%');
-        //              $('.dz-preview').eq(i).addClass('dz-processing dz-success dz-complete');
-        //            }
-        //            $message.removeClass('alert-danger'); 
-        //            $message.removeClass('hide').addClass('showBannerMsg');
-        //            $('.successIcon').addClass('show').removeClass('hide'); 
-        //            $('.failIcon').addClass('hide').removeClass('show'); 
-        //                $message.find('.message').text("Files uploaded successfully."); 
-        //        }, 500);
-        //        $('.dz-remove').attr('style', 'display:none !important');
-        //    }
-       });
-
-       myDropZone.on("selectedfiles", function (listFiles) {
-           cont_files = listFiles.length;
-           console.log('cont_files::', cont_files);
-       });
->>>>>>> 27b9c716
-
-       $('#btnCancel').on('click', function () {
-           fileCount = 0;
-           Dropzone.forElement('#upload-dropzone').removeAllFiles(true);
-           $message.attr('style', 'display:none');
-           btnContainer.removeClass('showBtn').addClass('hide'); 
-           $message.attr('style', 'display:none;');
-       });
-   
-       function CalculateFiles(file, Count, CallFrom) {
-           if (totalFilesize > 52428800 && Count > numberOfFiles) {
-               btnUpload.addClass('disableUpload').removeClass('enableUpload');
-               $('.failIcon').addClass('show').removeClass('hide');
-               $('.successIcon').addClass('hide').removeClass('show');
-               $message.removeClass('alert-success');
-               $message.addClass('alert-danger');
-               $message.removeClass('hide').addClass('showBannerMsg');
-               $('#click-Browser').removeClass('enableLink').addClass('disableLink');
-               $message.find('.message').text("The files exceed the maximum size of 50 MB and limit of 10. Please choose smaller files.");
-   
-           }
-           else if (totalFilesize > 52428800 && Count <= numberOfFiles) {
-               btnUpload.addClass('disableUpload').removeClass('enableUpload');
-               $('.failIcon').addClass('show').removeClass('hide');
-               $('.successIcon').addClass('hide').removeClass('show');
-              
-               $message.removeClass('alert-success');
-               $message.addClass('alert-danger');
-               $message.removeClass('hide').addClass('showBannerMsg');
-               $('#click-Browser').removeClass('enableLink').addClass('disableLink')
-               $message.find('.message').text("File exceed the maximum size of 50MB.");
-   
-           }
-           else if (Count > numberOfFiles && totalFilesize <= 52428800) {
-               btnUpload.addClass('disableUpload').removeClass('enableUpload');
-               $('.failIcon').addClass('show').removeClass('hide');
-               $('.successIcon').addClass('hide').removeClass('show');
-               $message.removeClass('alert-success');
-               $message.addClass('alert-danger');
-               $message.removeClass('hide').addClass('showBannerMsg');
-               $('#click-Browser').removeClass('enableLink').addClass('disableLink')
-               $message.find('.message').text("Up to 10 files can be uploaded at a time.");
-           }
-           else {
-               btnUpload.removeClass('disableUpload').addClass('enableUpload');
-               btnCancel.attr('style', 'display:inline-block !important');
-               $message.addClass('alert-success').removeClass('alert-danger');
-               $message.removeClass('showBannerMsg');
-               $message.attr('style', 'display:none');
-               $('#click-Browser').addClass('enableLink').removeClass('disableLink');
-           }
-       }
-   
-       function CalculateTotalFileSize(files) {
-           totalFilesize = 0;
-           for (let i = 0; i < files.length; i++) {
-               totalFilesize += files[i].size;
-               console.log("Total-File-Size " + totalFilesize + " and Total-Files " + files.length)
-           }
-       }
-   
-   });
+
+    });
+    //
 </script>